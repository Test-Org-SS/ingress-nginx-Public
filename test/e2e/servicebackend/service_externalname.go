/*
Copyright 2019 The Kubernetes Authors.

Licensed under the Apache License, Version 2.0 (the "License");
you may not use this file except in compliance with the License.
You may obtain a copy of the License at

    http://www.apache.org/licenses/LICENSE-2.0

Unless required by applicable law or agreed to in writing, software
distributed under the License is distributed on an "AS IS" BASIS,
WITHOUT WARRANTIES OR CONDITIONS OF ANY KIND, either express or implied.
See the License for the specific language governing permissions and
limitations under the License.
*/

package servicebackend

import (
	"context"
	"fmt"
	"net/http"
	"strings"

	"k8s.io/ingress-nginx/test/e2e/framework/httpexpect"

	"github.com/onsi/ginkgo/v2"
	"github.com/stretchr/testify/assert"
	corev1 "k8s.io/api/core/v1"
	networking "k8s.io/api/networking/v1"
	metav1 "k8s.io/apimachinery/pkg/apis/meta/v1"

	"k8s.io/ingress-nginx/test/e2e/framework"
)

const echoHost = "echo"

var _ = framework.IngressNginxDescribe("[Service] Type ExternalName", func() {
	f := framework.NewDefaultFramework("type-externalname", framework.WithHTTPBunEnabled())

	ginkgo.It("works with external name set to incomplete fqdn", func() {
		f.NewEchoDeployment()
		host := echoHost

		svc := &corev1.Service{
			ObjectMeta: metav1.ObjectMeta{
				Name:      framework.NIPService,
				Namespace: f.Namespace,
			},
			Spec: corev1.ServiceSpec{
				ExternalName: framework.EchoService,
				Type:         corev1.ServiceTypeExternalName,
			},
		}
		f.EnsureService(svc)

		ing := framework.NewSingleIngress(host,
			"/",
			host,
			f.Namespace,
			framework.NIPService,
			80,
			nil)
		f.EnsureIngress(ing)

		f.WaitForNginxServer(host,
			func(server string) bool {
				return strings.Contains(server, "proxy_pass http://upstream_balancer;")
			})

		f.HTTPTestClient().
			GET("/get").
			WithHeader("Host", host).
			Expect().
			Status(http.StatusOK)
	})

	ginkgo.It("should return 200 for service type=ExternalName without a port defined", func() {
		host := echoHost

		svc := &corev1.Service{
			ObjectMeta: metav1.ObjectMeta{
				Name:      framework.NIPService,
				Namespace: f.Namespace,
			},
			Spec: corev1.ServiceSpec{
				ExternalName: f.GetNIPHost(),
				Type:         corev1.ServiceTypeExternalName,
			},
		}
		f.EnsureService(svc)

		annotations := map[string]string{
			"nginx.ingress.kubernetes.io/upstream-vhost": f.GetNIPHost(),
		}

		ing := framework.NewSingleIngress(host,
			"/",
			host,
			f.Namespace,
			framework.HTTPBunService,
			80,
			annotations)
		f.EnsureIngress(ing)

		f.WaitForNginxServer(host,
			func(server string) bool {
				return strings.Contains(server, "proxy_pass http://upstream_balancer;")
			})

		f.HTTPTestClient().
			GET("/get").
			WithHeader("Host", host).
			Expect().
			Status(http.StatusOK)
	})

	ginkgo.It("should return 200 for service type=ExternalName with a port defined", func() {
		host := echoHost

		svc := framework.BuildNIPExternalNameService(f, f.HTTPBunIP, host)
		f.EnsureService(svc)

		annotations := map[string]string{
			"nginx.ingress.kubernetes.io/upstream-vhost": f.GetNIPHost(),
		}
		ing := framework.NewSingleIngress(host,
			"/",
			host,
			f.Namespace,
			framework.HTTPBunService,
			80,
			annotations)
		f.EnsureIngress(ing)

		f.WaitForNginxServer(host,
			func(server string) bool {
				return strings.Contains(server, "proxy_pass http://upstream_balancer;")
			})

		f.HTTPTestClient().
			GET("/get").
			WithHeader("Host", host).
			Expect().
			Status(http.StatusOK)
	})

	ginkgo.It("should return status 502 for service type=ExternalName with an invalid host", func() {
		host := echoHost

		svc := &corev1.Service{
			ObjectMeta: metav1.ObjectMeta{
				Name:      framework.NIPService,
				Namespace: f.Namespace,
			},
			Spec: corev1.ServiceSpec{
				ExternalName: "invalid.hostname",
				Type:         corev1.ServiceTypeExternalName,
			},
		}
		f.EnsureService(svc)

		ing := framework.NewSingleIngress(host,
			"/",
			host,
			f.Namespace,
			framework.NIPService,
			80,
			nil)
		f.EnsureIngress(ing)

		f.WaitForNginxServer(host,
			func(server string) bool {
				return strings.Contains(server, "proxy_pass http://upstream_balancer;")
			})

		f.HTTPTestClient().
			GET("/get").
			WithHeader("Host", host).
			Expect().
			StatusRange(httpexpect.Status5xx)
	})

	ginkgo.It("should return 200 for service type=ExternalName using a port name", func() {
		host := echoHost

		svc := framework.BuildNIPExternalNameService(f, f.HTTPBunIP, host)
		f.EnsureService(svc)

		annotations := map[string]string{
			"nginx.ingress.kubernetes.io/upstream-vhost": f.GetNIPHost(),
		}
		ing := framework.NewSingleIngress(host,
			"/",
			host,
			f.Namespace,
			framework.HTTPBunService,
			80,
			annotations)

		namedBackend := networking.IngressBackend{
			Service: &networking.IngressServiceBackend{
				Name: framework.NIPService,
				Port: networking.ServiceBackendPort{
					Name: host,
				},
			},
		}

		ing.Spec.Rules[0].HTTP.Paths[0].Backend = namedBackend
		f.EnsureIngress(ing)

		f.WaitForNginxServer(host,
			func(server string) bool {
				return strings.Contains(server, "proxy_pass http://upstream_balancer;")
			})

		f.HTTPTestClient().
			GET("/get").
			WithHeader("Host", host).
			Expect().
			Status(http.StatusOK)
	})

	ginkgo.It("should return 200 for service type=ExternalName using FQDN with trailing dot", func() {
		host := echoHost

		svc := &corev1.Service{
			ObjectMeta: metav1.ObjectMeta{
				Name:      framework.NIPService,
				Namespace: f.Namespace,
			},
			Spec: corev1.ServiceSpec{
				ExternalName: f.GetNIPHost(),
				Type:         corev1.ServiceTypeExternalName,
			},
		}
		f.EnsureService(svc)

		ing := framework.NewSingleIngress(host,
			"/",
			host,
			f.Namespace,
			framework.HTTPBunService,
			80,
			nil)
		f.EnsureIngress(ing)

		f.WaitForNginxServer(host,
			func(server string) bool {
				return strings.Contains(server, "proxy_pass http://upstream_balancer;")
			})

		f.HTTPTestClient().
			GET("/get").
			WithHeader("Host", host).
			Expect().
			Status(http.StatusOK)
	})

	ginkgo.It("should update the external name after a service update", func() {
		host := echoHost

		svc := framework.BuildNIPExternalNameService(f, f.HTTPBunIP, host)
		f.EnsureService(svc)

		annotations := map[string]string{
			"nginx.ingress.kubernetes.io/upstream-vhost": f.GetNIPHost(),
		}

		ing := framework.NewSingleIngress(host,
			"/",
			host,
			f.Namespace,
			framework.HTTPBunService,
			80,
			annotations)

		namedBackend := networking.IngressBackend{
			Service: &networking.IngressServiceBackend{
				Name: framework.NIPService,
				Port: networking.ServiceBackendPort{
					Name: host,
				},
			},
		}
		ing.Spec.Rules[0].HTTP.Paths[0].Backend = namedBackend
		f.EnsureIngress(ing)

		f.WaitForNginxServer(host,
			func(server string) bool {
				return strings.Contains(server, "proxy_pass http://upstream_balancer;")
			})

		body := f.HTTPTestClient().
			GET("/get").
			WithHeader("Host", host).
			Expect().
			Status(http.StatusOK).
			Body().
			Raw()

		assert.Contains(ginkgo.GinkgoT(), body, `"X-Forwarded-Host": "echo"`)

		svc, err := f.KubeClientSet.
			CoreV1().
			Services(f.Namespace).
			Get(context.TODO(), framework.NIPService, metav1.GetOptions{})
		assert.Nil(ginkgo.GinkgoT(), err, "unexpected error obtaining external service")

		// Deploy a new instance to switch routing to
		ip := f.NewHttpbunDeployment(framework.WithDeploymentName("eu-server"))
		svc.Spec.ExternalName = framework.BuildNIPHost(ip)

		_, err = f.KubeClientSet.
			CoreV1().
			Services(f.Namespace).
			Update(context.Background(), svc, metav1.UpdateOptions{})
		assert.Nil(ginkgo.GinkgoT(), err, "unexpected error updating external service")

		framework.Sleep()

		body = f.HTTPTestClient().
			GET("/get").
			WithHeader("Host", host).
			Expect().
			Status(http.StatusOK).
			Body().
			Raw()

		assert.Contains(ginkgo.GinkgoT(), body, `"X-Forwarded-Host": "echo"`)

		ginkgo.By("checking the service is updated to use new host")
		dbgCmd := "/dbg backends all"
		output, err := f.ExecIngressPod(dbgCmd)
		assert.Nil(ginkgo.GinkgoT(), err)
		assert.Contains(
			ginkgo.GinkgoT(),
			output,
<<<<<<< HEAD
			fmt.Sprintf("{\"address\":%q", framework.BuildNIPHost(ip)),
=======
			fmt.Sprintf(`"address": "%s"`, framework.BuildNIPHost(ip)),
>>>>>>> a92e7b48
		)
	})

	ginkgo.It("should sync ingress on external name service addition/deletion", func() {
		host := echoHost

		// Create the Ingress first
		ing := framework.NewSingleIngress(host,
			"/",
			host,
			f.Namespace,
			framework.NIPService,
			80,
			nil)
		f.EnsureIngress(ing)

		f.WaitForNginxServer(host,
			func(server string) bool {
				return strings.Contains(server, "proxy_pass http://upstream_balancer;")
			})

		// Nginx should return 503 without the underlying service being available
		f.HTTPTestClient().
			GET("/get").
			WithHeader("Host", host).
			Expect().
			Status(http.StatusServiceUnavailable)

		// Now create the service
		svc := framework.BuildNIPExternalNameService(f, f.HTTPBunIP, host)
		f.EnsureService(svc)

		framework.Sleep()

		// 503 should change to 200 OK
		f.HTTPTestClient().
			GET("/get").
			WithHeader("Host", host).
			Expect().
			Status(http.StatusOK)

		// And back to 503 after deleting the service
		err := f.KubeClientSet.
			CoreV1().
			Services(f.Namespace).
			Delete(context.TODO(), framework.NIPService, metav1.DeleteOptions{})
		assert.Nil(ginkgo.GinkgoT(), err, "unexpected error deleting external service")

		framework.Sleep()

		f.HTTPTestClient().
			GET("/get").
			WithHeader("Host", host).
			Expect().
			Status(http.StatusServiceUnavailable)
	})
})<|MERGE_RESOLUTION|>--- conflicted
+++ resolved
@@ -337,11 +337,7 @@
 		assert.Contains(
 			ginkgo.GinkgoT(),
 			output,
-<<<<<<< HEAD
-			fmt.Sprintf("{\"address\":%q", framework.BuildNIPHost(ip)),
-=======
-			fmt.Sprintf(`"address": "%s"`, framework.BuildNIPHost(ip)),
->>>>>>> a92e7b48
+			fmt.Sprintf(`"address": %q`, framework.BuildNIPHost(ip)),
 		)
 	})
 

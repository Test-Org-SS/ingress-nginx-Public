--- conflicted
+++ resolved
@@ -670,10 +670,7 @@
 func NewSingleIngressWithBackendAndRules(name, path, host, ns, defaultService string, defaultPort int, service string, port int, annotations map[string]string) *networking.Ingress {
 	pathtype := networking.PathTypePrefix
 	spec := networking.IngressSpec{
-<<<<<<< HEAD
-=======
 		IngressClassName: GetIngressClassName(ns),
->>>>>>> 19df0a3c
 		DefaultBackend: &networking.IngressBackend{
 			Service: &networking.IngressServiceBackend{
 				Name: defaultService,
@@ -713,10 +710,7 @@
 // NewSingleCatchAllIngress creates a simple ingress with a catch-all backend
 func NewSingleCatchAllIngress(name, ns, service string, port int, annotations map[string]string) *networking.Ingress {
 	spec := networking.IngressSpec{
-<<<<<<< HEAD
-=======
 		IngressClassName: GetIngressClassName(ns),
->>>>>>> 19df0a3c
 		DefaultBackend: &networking.IngressBackend{
 			Service: &networking.IngressServiceBackend{
 				Name: service,

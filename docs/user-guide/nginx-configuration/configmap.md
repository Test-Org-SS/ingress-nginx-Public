--- conflicted
+++ resolved
@@ -25,202 +25,6 @@
 
 The following table shows a configuration option's name, type, and the default value:
 
-<<<<<<< HEAD
-|name|type|default|
-|:---|:---|:------|
-|[add-headers](#add-headers)|string|""|
-|[allow-backend-server-header](#allow-backend-server-header)|bool|"false"|
-|[allow-snippet-annotations](#allow-snippet-annotations)|bool|true|
-|[annotation-value-word-blocklist](#annotation-value-word-blocklist)|string array|""|
-|[hide-headers](#hide-headers)|string array|empty|
-|[access-log-params](#access-log-params)|string|""|
-|[access-log-path](#access-log-path)|string|"/var/log/nginx/access.log"|
-|[http-access-log-path](#http-access-log-path)|string|""|
-|[stream-access-log-path](#stream-access-log-path)|string|""|
-|[enable-access-log-for-default-backend](#enable-access-log-for-default-backend)|bool|"false"|
-|[error-log-path](#error-log-path)|string|"/var/log/nginx/error.log"|
-|[enable-modsecurity](#enable-modsecurity)|bool|"false"|
-|[modsecurity-snippet](#modsecurity-snippet)|string|""|
-|[enable-owasp-modsecurity-crs](#enable-owasp-modsecurity-crs)|bool|"false"|
-|[client-header-buffer-size](#client-header-buffer-size)|string|"1k"|
-|[client-header-timeout](#client-header-timeout)|int|60|
-|[client-body-buffer-size](#client-body-buffer-size)|string|"8k"|
-|[client-body-timeout](#client-body-timeout)|int|60|
-|[disable-access-log](#disable-access-log)|bool|false|
-|[disable-ipv6](#disable-ipv6)|bool|false|
-|[disable-ipv6-dns](#disable-ipv6-dns)|bool|false|
-|[enable-underscores-in-headers](#enable-underscores-in-headers)|bool|false|
-|[enable-ocsp](#enable-ocsp)|bool|false|
-|[ignore-invalid-headers](#ignore-invalid-headers)|bool|true|
-|[retry-non-idempotent](#retry-non-idempotent)|bool|"false"|
-|[error-log-level](#error-log-level)|string|"notice"|
-|[http2-max-field-size](#http2-max-field-size)|string|"4k"|
-|[http2-max-header-size](#http2-max-header-size)|string|"16k"|
-|[http2-max-requests](#http2-max-requests)|int|1000|
-|[http2-max-concurrent-streams](#http2-max-concurrent-streams)|int|128|
-|[hsts](#hsts)|bool|"true"|
-|[hsts-include-subdomains](#hsts-include-subdomains)|bool|"true"|
-|[hsts-max-age](#hsts-max-age)|string|"15724800"|
-|[hsts-preload](#hsts-preload)|bool|"false"|
-|[keep-alive](#keep-alive)|int|75|
-|[keep-alive-requests](#keep-alive-requests)|int|1000|
-|[large-client-header-buffers](#large-client-header-buffers)|string|"4 8k"|
-|[log-format-escape-none](#log-format-escape-none)|bool|"false"|
-|[log-format-escape-json](#log-format-escape-json)|bool|"false"|
-|[log-format-upstream](#log-format-upstream)|string|`$remote_addr - $remote_user [$time_local] "$request" $status $body_bytes_sent "$http_referer" "$http_user_agent" $request_length $request_time [$proxy_upstream_name] [$proxy_alternative_upstream_name] $upstream_addr $upstream_response_length $upstream_response_time $upstream_status $req_id`|
-|[log-format-stream](#log-format-stream)|string|`[$remote_addr] [$time_local] $protocol $status $bytes_sent $bytes_received $session_time`|
-|[enable-multi-accept](#enable-multi-accept)|bool|"true"|
-|[max-worker-connections](#max-worker-connections)|int|16384|
-|[max-worker-open-files](#max-worker-open-files)|int|0|
-|[map-hash-bucket-size](#max-hash-bucket-size)|int|64|
-|[nginx-status-ipv4-whitelist](#nginx-status-ipv4-whitelist)|[]string|"127.0.0.1"|
-|[nginx-status-ipv6-whitelist](#nginx-status-ipv6-whitelist)|[]string|"::1"|
-|[proxy-real-ip-cidr](#proxy-real-ip-cidr)|[]string|"0.0.0.0/0"|
-|[proxy-set-headers](#proxy-set-headers)|string|""|
-|[server-name-hash-max-size](#server-name-hash-max-size)|int|1024|
-|[server-name-hash-bucket-size](#server-name-hash-bucket-size)|int|`<size of the processor’s cache line>`
-|[proxy-headers-hash-max-size](#proxy-headers-hash-max-size)|int|512|
-|[proxy-headers-hash-bucket-size](#proxy-headers-hash-bucket-size)|int|64|
-|[plugins](#plugins)|[]string| |
-|[reuse-port](#reuse-port)|bool|"true"|
-|[server-tokens](#server-tokens)|bool|"false"|
-|[ssl-ciphers](#ssl-ciphers)|string|"ECDHE-ECDSA-AES128-GCM-SHA256:ECDHE-RSA-AES128-GCM-SHA256:ECDHE-ECDSA-AES256-GCM-SHA384:ECDHE-RSA-AES256-GCM-SHA384:ECDHE-ECDSA-CHACHA20-POLY1305:ECDHE-RSA-CHACHA20-POLY1305:DHE-RSA-AES128-GCM-SHA256:DHE-RSA-AES256-GCM-SHA384"|
-|[ssl-ecdh-curve](#ssl-ecdh-curve)|string|"auto"|
-|[ssl-dh-param](#ssl-dh-param)|string|""|
-|[ssl-protocols](#ssl-protocols)|string|"TLSv1.2 TLSv1.3"|
-|[ssl-session-cache](#ssl-session-cache)|bool|"true"|
-|[ssl-session-cache-size](#ssl-session-cache-size)|string|"10m"|
-|[ssl-session-tickets](#ssl-session-tickets)|bool|"false"|
-|[ssl-session-ticket-key](#ssl-session-ticket-key)|string|`<Randomly Generated>`
-|[ssl-session-timeout](#ssl-session-timeout)|string|"10m"|
-|[ssl-buffer-size](#ssl-buffer-size)|string|"4k"|
-|[use-proxy-protocol](#use-proxy-protocol)|bool|"false"|
-|[proxy-protocol-header-timeout](#proxy-protocol-header-timeout)|string|"5s"|
-|[use-gzip](#use-gzip)|bool|"false"|
-|[use-geoip](#use-geoip)|bool|"true"|
-|[use-geoip2](#use-geoip2)|bool|"false"|
-|[enable-brotli](#enable-brotli)|bool|"false"|
-|[brotli-level](#brotli-level)|int|4|
-|[brotli-min-length](#brotli-min-length)|int|20|
-|[brotli-types](#brotli-types)|string|"application/xml+rss application/atom+xml application/javascript application/x-javascript application/json application/rss+xml application/vnd.ms-fontobject application/x-font-ttf application/x-web-app-manifest+json application/xhtml+xml application/xml font/opentype image/svg+xml image/x-icon text/css text/javascript text/plain text/x-component"|
-|[use-http2](#use-http2)|bool|"true"|
-|[gzip-disable](#gzip-disable)|string|""|
-|[gzip-level](#gzip-level)|int|1|
-|[gzip-min-length](#gzip-min-length)|int|256|
-|[gzip-types](#gzip-types)|string|"application/atom+xml application/javascript application/x-javascript application/json application/rss+xml application/vnd.ms-fontobject application/x-font-ttf application/x-web-app-manifest+json application/xhtml+xml application/xml font/opentype image/svg+xml image/x-icon text/css text/javascript text/plain text/x-component"|
-|[worker-processes](#worker-processes)|string|`<Number of CPUs>`|
-|[worker-cpu-affinity](#worker-cpu-affinity)|string|""|
-|[worker-shutdown-timeout](#worker-shutdown-timeout)|string|"240s"|
-|[load-balance](#load-balance)|string|"round_robin"|
-|[variables-hash-bucket-size](#variables-hash-bucket-size)|int|128|
-|[variables-hash-max-size](#variables-hash-max-size)|int|2048|
-|[upstream-keepalive-connections](#upstream-keepalive-connections)|int|320|
-|[upstream-keepalive-time](#upstream-keepalive-time)|string|"1h"|
-|[upstream-keepalive-timeout](#upstream-keepalive-timeout)|int|60|
-|[upstream-keepalive-requests](#upstream-keepalive-requests)|int|10000|
-|[limit-conn-zone-variable](#limit-conn-zone-variable)|string|"$binary_remote_addr"|
-|[proxy-stream-timeout](#proxy-stream-timeout)|string|"600s"|
-|[proxy-stream-next-upstream](#proxy-stream-next-upstream)|bool|"true"|
-|[proxy-stream-next-upstream-timeout](#proxy-stream-next-upstream-timeout)|string|"600s"|
-|[proxy-stream-next-upstream-tries](#proxy-stream-next-upstream-tries)|int|3|
-|[proxy-stream-responses](#proxy-stream-responses)|int|1|
-|[bind-address](#bind-address)|[]string|""|
-|[use-forwarded-headers](#use-forwarded-headers)|bool|"false"|
-|[enable-real-ip](#enable-real-ip)|bool|"false"|
-|[forwarded-for-header](#forwarded-for-header)|string|"X-Forwarded-For"|
-|[compute-full-forwarded-for](#compute-full-forwarded-for)|bool|"false"|
-|[proxy-add-original-uri-header](#proxy-add-original-uri-header)|bool|"false"|
-|[generate-request-id](#generate-request-id)|bool|"true"|
-|[enable-opentracing](#enable-opentracing)|bool|"false"|
-|[opentracing-operation-name](#opentracing-operation-name)|string|""|
-|[opentracing-location-operation-name](#opentracing-location-operation-name)|string|""|
-|[zipkin-collector-host](#zipkin-collector-host)|string|""|
-|[zipkin-collector-port](#zipkin-collector-port)|int|9411|
-|[zipkin-service-name](#zipkin-service-name)|string|"nginx"|
-|[zipkin-sample-rate](#zipkin-sample-rate)|float|1.0|
-|[jaeger-collector-host](#jaeger-collector-host)|string|""|
-|[jaeger-collector-port](#jaeger-collector-port)|int|6831|
-|[jaeger-endpoint](#jaeger-endpoint)|string|""|
-|[jaeger-service-name](#jaeger-service-name)|string|"nginx"|
-|[jaeger-propagation-format](#jaeger-propagation-format)|string|"jaeger"|
-|[jaeger-sampler-type](#jaeger-sampler-type)|string|"const"|
-|[jaeger-sampler-param](#jaeger-sampler-param)|string|"1"|
-|[jaeger-sampler-host](#jaeger-sampler-host)|string|"http://127.0.0.1"|
-|[jaeger-sampler-port](#jaeger-sampler-port)|int|5778|
-|[jaeger-trace-context-header-name](#jaeger-trace-context-header-name)|string|uber-trace-id|
-|[jaeger-debug-header](#jaeger-debug-header)|string|uber-debug-id|
-|[jaeger-baggage-header](#jaeger-baggage-header)|string|jaeger-baggage|
-|[jaeger-trace-baggage-header-prefix](#jaeger-trace-baggage-header-prefix)|string|uberctx-|
-|[datadog-collector-host](#datadog-collector-host)|string|""|
-|[datadog-collector-port](#datadog-collector-port)|int|8126|
-|[datadog-service-name](#datadog-service-name)|string|"nginx"|
-|[datadog-environment](#datadog-environment)|string|"prod"|
-|[datadog-operation-name-override](#datadog-operation-name-override)|string|"nginx.handle"|
-|[datadog-priority-sampling](#datadog-priority-sampling)|bool|"true"|
-|[datadog-sample-rate](#datadog-sample-rate)|float|1.0|
-|[main-snippet](#main-snippet)|string|""|
-|[http-snippet](#http-snippet)|string|""|
-|[server-snippet](#server-snippet)|string|""|
-|[stream-snippet](#stream-snippet)|string|""|
-|[location-snippet](#location-snippet)|string|""|
-|[custom-http-errors](#custom-http-errors)|[]int|[]int{}|
-|[disable-proxy-intercept-errors](#disable-proxy-intercept-errors)|bool|"false"|
-|[proxy-body-size](#proxy-body-size)|string|"1m"|
-|[proxy-connect-timeout](#proxy-connect-timeout)|int|5|
-|[proxy-read-timeout](#proxy-read-timeout)|int|60|
-|[proxy-send-timeout](#proxy-send-timeout)|int|60|
-|[proxy-buffers-number](#proxy-buffers-number)|int|4|
-|[proxy-buffer-size](#proxy-buffer-size)|string|"4k"|
-|[proxy-cookie-path](#proxy-cookie-path)|string|"off"|
-|[proxy-cookie-domain](#proxy-cookie-domain)|string|"off"|
-|[proxy-next-upstream](#proxy-next-upstream)|string|"error timeout"|
-|[proxy-next-upstream-timeout](#proxy-next-upstream-timeout)|int|0|
-|[proxy-next-upstream-tries](#proxy-next-upstream-tries)|int|3|
-|[proxy-redirect-from](#proxy-redirect-from)|string|"off"|
-|[proxy-request-buffering](#proxy-request-buffering)|string|"on"|
-|[ssl-redirect](#ssl-redirect)|bool|"true"|
-|[force-ssl-redirect](#force-ssl-redirect)|bool|"false"|
-|[denylist-source-range](#denylist-source-range)|[]string|[]string{}|
-|[whitelist-source-range](#whitelist-source-range)|[]string|[]string{}|
-|[skip-access-log-urls](#skip-access-log-urls)|[]string|[]string{}|
-|[limit-rate](#limit-rate)|int|0|
-|[limit-rate-after](#limit-rate-after)|int|0|
-|[lua-shared-dicts](#lua-shared-dicts)|string|""|
-|[http-redirect-code](#http-redirect-code)|int|308|
-|[proxy-buffering](#proxy-buffering)|string|"off"|
-|[limit-req-status-code](#limit-req-status-code)|int|503|
-|[limit-conn-status-code](#limit-conn-status-code)|int|503|
-|[enable-syslog](#enable-syslog)|bool|false|
-|[syslog-host](#syslog-host)|string|""|
-|[syslog-port](#syslog-port)|int|514|
-|[no-tls-redirect-locations](#no-tls-redirect-locations)|string|"/.well-known/acme-challenge"|
-|[global-auth-url](#global-auth-url)|string|""|
-|[global-auth-method](#global-auth-method)|string|""|
-|[global-auth-signin](#global-auth-signin)|string|""|
-|[global-auth-signin-redirect-param](#global-auth-signin-redirect-param)|string|"rd"|
-|[global-auth-response-headers](#global-auth-response-headers)|string|""|
-|[global-auth-request-redirect](#global-auth-request-redirect)|string|""|
-|[global-auth-snippet](#global-auth-snippet)|string|""|
-|[global-auth-cache-key](#global-auth-cache-key)|string|""|
-|[global-auth-cache-duration](#global-auth-cache-duration)|string|"200 202 401 5m"|
-|[no-auth-locations](#no-auth-locations)|string|"/.well-known/acme-challenge"|
-|[block-cidrs](#block-cidrs)|[]string|""|
-|[block-user-agents](#block-user-agents)|[]string|""|
-|[block-referers](#block-referers)|[]string|""|
-|[proxy-ssl-location-only](#proxy-ssl-location-only)|bool|"false"|
-|[default-type](#default-type)|string|"text/html"|
-|[global-rate-limit-memcached-host](#global-rate-limit)|string|""|
-|[global-rate-limit-memcached-port](#global-rate-limit)|int|11211|
-|[global-rate-limit-memcached-connect-timeout](#global-rate-limit)|int|50|
-|[global-rate-limit-memcached-max-idle-timeout](#global-rate-limit)|int|10000|
-|[global-rate-limit-memcached-pool-size](#global-rate-limit)|int|50|
-|[global-rate-limit-status-code](#global-rate-limit)|int|429|
-|[service-upstream](#service-upstream)|bool|"false"|
-|[ssl-reject-handshake](#ssl-reject-handshake)|bool|"false"|
-|[debug-connections](#debug-connections)|[]string|"127.0.0.1,1.1.1.1/24"|
-|[disable-pathtype-validation](#disable-pathtype-validation)|bool|"false"|
-|[path-additional-allowed-chars](#path-additional-allowed-chars)|string|"^%$[](){}*+?"|
-=======
 | name                                                                            | type         | default                                                                                                                                                                                                                                                                                                                                                      |
 |:--------------------------------------------------------------------------------|:-------------|:-------------------------------------------------------------------------------------------------------------------------------------------------------------------------------------------------------------------------------------------------------------------------------------------------------------------------------------------------------------|
 | [add-headers](#add-headers)                                                     | string       | ""                                                                                                                                                                                                                                                                                                                                                           |
@@ -359,6 +163,7 @@
 | [stream-snippet](#stream-snippet)                                               | string       | ""                                                                                                                                                                                                                                                                                                                                                           |
 | [location-snippet](#location-snippet)                                           | string       | ""                                                                                                                                                                                                                                                                                                                                                           |
 | [custom-http-errors](#custom-http-errors)                                       | []int        | []int{}                                                                                                                                                                                                                                                                                                                                                      |
+| [disable-proxy-intercept-errors](#disable-proxy-intercept-errors)               | bool         |"false"                                                                                                                                                                                                                                                                                                                                                       |
 | [proxy-body-size](#proxy-body-size)                                             | string       | "1m"                                                                                                                                                                                                                                                                                                                                                         |
 | [proxy-connect-timeout](#proxy-connect-timeout)                                 | int          | 5                                                                                                                                                                                                                                                                                                                                                            |
 | [proxy-read-timeout](#proxy-read-timeout)                                       | int          | 60                                                                                                                                                                                                                                                                                                                                                           |
@@ -414,7 +219,6 @@
 | [debug-connections](#debug-connections)                                         | []string     | "127.0.0.1,1.1.1.1/24"                                                                                                                                                                                                                                                                                                                                       |
 | [enable-pathtype-validation](#enable-pathtype-validation)                       | bool         | "false"                                                                                                                                                                                                                                                                                                                                                      |
 | [path-additional-allowed-chars](#path-additional-allowed-chars)                 | string       | "^%$[](){}*+?"                                                                                                                                                                                                                                                                                                                                               |
->>>>>>> 1bf53179
 
 ## add-headers
 

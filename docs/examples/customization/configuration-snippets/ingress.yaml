apiVersion: networking.k8s.io/v1
kind: Ingress
metadata:
  name: nginx-configuration-snippet
  annotations:
    nginx.ingress.kubernetes.io/configuration-snippet: |
      more_set_headers "Request-Id: $req_id";
spec:
  ingressClassName: nginx
  rules:
  - host: custom.configuration.com
    http:
      paths:
<<<<<<< HEAD
      - backend:
          service:
            name: http-svc
            port:
              number: 80
        pathType: Prefix
        path: /
=======
      - path: /
        pathType: Prefix
        backend:
          service:
            name: http-svc
            port:
              number: 80
>>>>>>> ed34f6c9
<|MERGE_RESOLUTION|>--- conflicted
+++ resolved
@@ -11,20 +11,10 @@
   - host: custom.configuration.com
     http:
       paths:
-<<<<<<< HEAD
-      - backend:
-          service:
-            name: http-svc
-            port:
-              number: 80
-        pathType: Prefix
-        path: /
-=======
       - path: /
         pathType: Prefix
         backend:
           service:
             name: http-svc
             port:
-              number: 80
->>>>>>> ed34f6c9
+              number: 80
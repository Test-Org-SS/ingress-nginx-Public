<!--
-----------------NOTICE------------------------
This file is referenced in code as
https://github.com/kubernetes/ingress-nginx/blob/main/docs/troubleshooting.md
Do not move it without providing redirects.
-----------------------------------------------
-->

# Troubleshooting

## Ingress-Controller Logs and Events

There are many ways to troubleshoot the ingress-controller. The following are basic troubleshooting
methods to obtain more information.

Check the Ingress Resource Events

```console
$ kubectl get ing -n <namespace-of-ingress-resource>
NAME           HOSTS      ADDRESS     PORTS     AGE
cafe-ingress   cafe.com   10.0.2.15   80        25s

$ kubectl describe ing <ingress-resource-name> -n <namespace-of-ingress-resource>
Name:             cafe-ingress
Namespace:        default
Address:          10.0.2.15
Default backend:  default-http-backend:80 (172.17.0.5:8080)
Rules:
  Host      Path  Backends
  ----      ----  --------
  cafe.com
            /tea      tea-svc:80 (<none>)
            /coffee   coffee-svc:80 (<none>)
Annotations:
  kubectl.kubernetes.io/last-applied-configuration:  {"apiVersion":"networking.k8s.io/v1","kind":"Ingress","metadata":{"annotations":{},"name":"cafe-ingress","namespace":"default","selfLink":"/apis/networking/v1/namespaces/default/ingresses/cafe-ingress"},"spec":{"rules":[{"host":"cafe.com","http":{"paths":[{"backend":{"serviceName":"tea-svc","servicePort":80},"path":"/tea"},{"backend":{"serviceName":"coffee-svc","servicePort":80},"path":"/coffee"}]}}]},"status":{"loadBalancer":{"ingress":[{"ip":"169.48.142.110"}]}}}

Events:
  Type    Reason  Age   From                      Message
  ----    ------  ----  ----                      -------
  Normal  CREATE  1m    nginx-ingress-controller  Ingress default/cafe-ingress
  Normal  UPDATE  58s   nginx-ingress-controller  Ingress default/cafe-ingress
```

Check the Ingress Controller Logs

```console
$ kubectl get pods -n <namespace-of-ingress-controller>
NAME                                        READY     STATUS    RESTARTS   AGE
nginx-ingress-controller-67956bf89d-fv58j   1/1       Running   0          1m

$ kubectl logs -n <namespace> nginx-ingress-controller-67956bf89d-fv58j
-------------------------------------------------------------------------------
NGINX Ingress controller
  Release:    0.14.0
  Build:      git-734361d
  Repository: https://github.com/kubernetes/ingress-nginx
-------------------------------------------------------------------------------
....
```

Check the Nginx Configuration

```console
$ kubectl get pods -n <namespace-of-ingress-controller>
NAME                                        READY     STATUS    RESTARTS   AGE
nginx-ingress-controller-67956bf89d-fv58j   1/1       Running   0          1m

$ kubectl exec -it -n <namespace-of-ingress-controller> nginx-ingress-controller-67956bf89d-fv58j -- cat /etc/nginx/nginx.conf
daemon off;
worker_processes 2;
pid /run/nginx.pid;
worker_rlimit_nofile 523264;
worker_shutdown_timeout 240s;
events {
	multi_accept        on;
	worker_connections  16384;
	use                 epoll;
}
http {
....
```

Check if used Services Exist

```console
$ kubectl get svc --all-namespaces
NAMESPACE     NAME                   TYPE        CLUSTER-IP       EXTERNAL-IP   PORT(S)         AGE
default       coffee-svc             ClusterIP   10.106.154.35    <none>        80/TCP          18m
default       kubernetes             ClusterIP   10.96.0.1        <none>        443/TCP         30m
default       tea-svc                ClusterIP   10.104.172.12    <none>        80/TCP          18m
kube-system   default-http-backend   NodePort    10.108.189.236   <none>        80:30001/TCP    30m
kube-system   kube-dns               ClusterIP   10.96.0.10       <none>        53/UDP,53/TCP   30m
kube-system   kubernetes-dashboard   NodePort    10.103.128.17    <none>        80:30000/TCP    30m
```

## Debug Logging

Using the flag `--v=XX` it is possible to increase the level of logging. This is performed by editing
the deployment.

```console
$ kubectl get deploy -n <namespace-of-ingress-controller>
NAME                       DESIRED   CURRENT   UP-TO-DATE   AVAILABLE   AGE
default-http-backend       1         1         1            1           35m
nginx-ingress-controller   1         1         1            1           35m

$ kubectl edit deploy -n <namespace-of-ingress-controller> nginx-ingress-controller
# Add --v=X to "- args", where X is an integer
```

- `--v=2` shows details using `diff` about the changes in the configuration in nginx
- `--v=3` shows details about the service, Ingress rule, endpoint changes and it dumps the nginx configuration in JSON format
- `--v=5` configures NGINX in [debug mode](http://nginx.org/en/docs/debugging_log.html)

## Authentication to the Kubernetes API Server

A number of components are involved in the authentication process and the first step is to narrow
down the source of the problem, namely whether it is a problem with service authentication or
with the kubeconfig file.

Both authentications must work:

```
+-------------+   service          +------------+
|             |   authentication   |            |
+  apiserver  +<-------------------+  ingress   |
|             |                    | controller |
+-------------+                    +------------+
```

**Service authentication**

The Ingress controller needs information from apiserver. Therefore, authentication is required, which can be achieved in two different ways:

1. _Service Account:_ This is recommended, because nothing has to be configured. The Ingress controller will use information provided by the system to communicate with the API server. See 'Service Account' section for details.

2. _Kubeconfig file:_ In some Kubernetes environments service accounts are not available. In this case a manual configuration is required. The Ingress controller binary can be started with the `--kubeconfig` flag. The value of the flag is a path to a file specifying how to connect to the API server. Using the `--kubeconfig` does not requires the flag `--apiserver-host`.
   The format of the file is identical to `~/.kube/config` which is used by kubectl to connect to the API server. See 'kubeconfig' section for details.

3. _Using the flag `--apiserver-host`:_ Using this flag `--apiserver-host=http://localhost:8080` it is possible to specify an unsecured API server or reach a remote kubernetes cluster using [kubectl proxy](https://kubernetes.io/docs/user-guide/kubectl/kubectl_proxy/).
   Please do not use this approach in production.

In the diagram below you can see the full authentication flow with all options, starting with the browser
on the lower left hand side.

```
Kubernetes                                                  Workstation
+---------------------------------------------------+     +------------------+
|                                                   |     |                  |
|  +-----------+   apiserver        +------------+  |     |  +------------+  |
|  |           |   proxy            |            |  |     |  |            |  |
|  | apiserver |                    |  ingress   |  |     |  |  ingress   |  |
|  |           |                    | controller |  |     |  | controller |  |
|  |           |                    |            |  |     |  |            |  |
|  |           |                    |            |  |     |  |            |  |
|  |           |  service account/  |            |  |     |  |            |  |
|  |           |  kubeconfig        |            |  |     |  |            |  |
|  |           +<-------------------+            |  |     |  |            |  |
|  |           |                    |            |  |     |  |            |  |
|  +------+----+      kubeconfig    +------+-----+  |     |  +------+-----+  |
|         |<--------------------------------------------------------|        |
|                                                   |     |                  |
+---------------------------------------------------+     +------------------+
```

### Service Account

If using a service account to connect to the API server, the ingress-controller expects the file
`/var/run/secrets/kubernetes.io/serviceaccount/token` to be present. It provides a secret
token that is required to authenticate with the API server.

Verify with the following commands:

```console
# start a container that contains curl
$ kubectl run -it --rm test --image=curlimages/curl --restart=Never -- /bin/sh

# check if secret exists
/ $ ls /var/run/secrets/kubernetes.io/serviceaccount/
ca.crt     namespace  token
/ $

# check base connectivity from cluster inside
/ $ curl -k https://kubernetes.default.svc.cluster.local
{
  "kind": "Status",
  "apiVersion": "v1",
  "metadata": {

  },
  "status": "Failure",
  "message": "forbidden: User \"system:anonymous\" cannot get path \"/\"",
  "reason": "Forbidden",
  "details": {

  },
  "code": 403
}/ $

# connect using tokens
}/ $ curl --cacert /var/run/secrets/kubernetes.io/serviceaccount/ca.crt -H  "Authorization: Bearer $(cat /var/run/secrets/kubernetes.io/serviceaccount/token)" https://kubernetes.default.svc.cluster.local
&& echo
{
  "paths": [
    "/api",
    "/api/v1",
    "/apis",
<<<<<<< HEAD
    "/apis/apps",
    "/apis/apps/v1alpha1",
    "/apis/authentication.k8s.io",
    "/apis/authentication.k8s.io/v1",
    "/apis/authorization.k8s.io",
    "/apis/authorization.k8s.io/v1",
    "/apis/autoscaling",
    "/apis/autoscaling/v1",
    "/apis/batch",
    "/apis/batch/v1",
    "/apis/batch/v2alpha1",
    "/apis/certificates.k8s.io",
    "/apis/certificates.k8s.io/v1alpha1",
    "/apis/networking",
    "/apis/networking/v1",
    "/apis/policy",
    "/apis/policy/v1alpha1",
    "/apis/rbac.authorization.k8s.io",
    "/apis/rbac.authorization.k8s.io/v1alpha1",
    "/apis/storage.k8s.io",
    "/apis/storage.k8s.io/v1",
    "/healthz",
    "/healthz/ping",
    "/logs",
    "/metrics",
    "/swaggerapi/",
    "/ui/",
=======
    "/apis/",
    ... TRUNCATED
    "/readyz/shutdown",
>>>>>>> 19df0a3c
    "/version"
  ]
}
/ $

# when you type `exit` or `^D` the test pod will be deleted.
```

If it is not working, there are two possible reasons:

1. The contents of the tokens are invalid. Find the secret name with `kubectl get secrets | grep service-account` and
   delete it with `kubectl delete secret <name>`. It will automatically be recreated.

2. You have a non-standard Kubernetes installation and the file containing the token may not be present.
   The API server will mount a volume containing this file, but only if the API server is configured to use
   the ServiceAccount admission controller.
   If you experience this error, verify that your API server is using the ServiceAccount admission controller.
   If you are configuring the API server by hand, you can set this with the `--admission-control` parameter.
   > Note that you should use other admission controllers as well. Before configuring this option, you should read about admission controllers.

More information:

- [User Guide: Service Accounts](http://kubernetes.io/docs/user-guide/service-accounts/)
- [Cluster Administrator Guide: Managing Service Accounts](http://kubernetes.io/docs/admin/service-accounts-admin/)

## Kube-Config

If you want to use a kubeconfig file for authentication, follow the [deploy procedure](deploy/index.md) and
add the flag `--kubeconfig=/etc/kubernetes/kubeconfig.yaml` to the args section of the deployment.

## Using GDB with Nginx

[Gdb](https://www.gnu.org/software/gdb/) can be used to with nginx to perform a configuration
dump. This allows us to see which configuration is being used, as well as older configurations.

Note: The below is based on the nginx [documentation](https://docs.nginx.com/nginx/admin-guide/monitoring/debugging/#dumping-nginx-configuration-from-a-running-process).

1. SSH into the worker

```console
$ ssh user@workerIP
```

2. Obtain the Docker Container Running nginx

```console
$ docker ps | grep nginx-ingress-controller
CONTAINER ID        IMAGE               COMMAND             CREATED             STATUS              PORTS               NAMES
d9e1d243156a        quay.io/kubernetes-ingress-controller/nginx-ingress-controller   "/usr/bin/dumb-init …"   19 minutes ago      Up 19 minutes                                                                            k8s_nginx-ingress-controller_nginx-ingress-controller-67956bf89d-mqxzt_kube-system_079f31ec-aa37-11e8-ad39-080027a227db_0
```

3. Exec into the container

```console
$ docker exec -it --user=0 --privileged d9e1d243156a bash
```

4. Make sure nginx is running in `--with-debug`

```console
$ nginx -V 2>&1 | grep -- '--with-debug'
```

5. Get list of processes running on container

```console
$ ps -ef
UID        PID  PPID  C STIME TTY          TIME CMD
root         1     0  0 20:23 ?        00:00:00 /usr/bin/dumb-init /nginx-ingres
root         5     1  0 20:23 ?        00:00:05 /nginx-ingress-controller --defa
root        21     5  0 20:23 ?        00:00:00 nginx: master process /usr/sbin/
nobody     106    21  0 20:23 ?        00:00:00 nginx: worker process
nobody     107    21  0 20:23 ?        00:00:00 nginx: worker process
root       172     0  0 20:43 pts/0    00:00:00 bash
```

7. Attach gdb to the nginx master process

```console
$ gdb -p 21
....
Attaching to process 21
Reading symbols from /usr/sbin/nginx...done.
....
(gdb)
```

8. Copy and paste the following:

```console
set $cd = ngx_cycle->config_dump
set $nelts = $cd.nelts
set $elts = (ngx_conf_dump_t*)($cd.elts)
while ($nelts-- > 0)
set $name = $elts[$nelts]->name.data
printf "Dumping %s to nginx_conf.txt\n", $name
append memory nginx_conf.txt \
        $elts[$nelts]->buffer.start $elts[$nelts]->buffer.end
end
```

9. Quit GDB by pressing CTRL+D

10. Open nginx_conf.txt

```console
cat nginx_conf.txt
```<|MERGE_RESOLUTION|>--- conflicted
+++ resolved
@@ -205,39 +205,9 @@
     "/api",
     "/api/v1",
     "/apis",
-<<<<<<< HEAD
-    "/apis/apps",
-    "/apis/apps/v1alpha1",
-    "/apis/authentication.k8s.io",
-    "/apis/authentication.k8s.io/v1",
-    "/apis/authorization.k8s.io",
-    "/apis/authorization.k8s.io/v1",
-    "/apis/autoscaling",
-    "/apis/autoscaling/v1",
-    "/apis/batch",
-    "/apis/batch/v1",
-    "/apis/batch/v2alpha1",
-    "/apis/certificates.k8s.io",
-    "/apis/certificates.k8s.io/v1alpha1",
-    "/apis/networking",
-    "/apis/networking/v1",
-    "/apis/policy",
-    "/apis/policy/v1alpha1",
-    "/apis/rbac.authorization.k8s.io",
-    "/apis/rbac.authorization.k8s.io/v1alpha1",
-    "/apis/storage.k8s.io",
-    "/apis/storage.k8s.io/v1",
-    "/healthz",
-    "/healthz/ping",
-    "/logs",
-    "/metrics",
-    "/swaggerapi/",
-    "/ui/",
-=======
     "/apis/",
     ... TRUNCATED
     "/readyz/shutdown",
->>>>>>> 19df0a3c
     "/version"
   ]
 }

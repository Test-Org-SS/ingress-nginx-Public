apiVersion: v2
name: ingress-nginx
# When the version is modified, make sure the artifacthub.io/changes list is updated
# Also update CHANGELOG.md
version: 3.13.0
appVersion: 0.41.2
home: https://github.com/kubernetes/ingress-nginx
description: Ingress controller for Kubernetes using NGINX as a reverse proxy and load balancer
icon: https://upload.wikimedia.org/wikipedia/commons/thumb/c/c5/Nginx_logo.svg/500px-Nginx_logo.svg.png
keywords:
  - ingress
  - nginx
sources:
  - https://github.com/kubernetes/ingress-nginx
type: application
maintainers:
  - name: ChiefAlexander
engine: gotpl
kubeVersion: ">=1.16.0-0"
annotations:
  # List of changes for the release in artifacthub.io
  # https://artifacthub.io/packages/helm/ingress-nginx/ingress-nginx?modal=changelog
  artifacthub.io/changes: |
<<<<<<< HEAD
    - Allow custom settings for internal service
=======
    - Allow custom service names for controller and backend
>>>>>>> 3e49491f
<|MERGE_RESOLUTION|>--- conflicted
+++ resolved
@@ -2,7 +2,7 @@
 name: ingress-nginx
 # When the version is modified, make sure the artifacthub.io/changes list is updated
 # Also update CHANGELOG.md
-version: 3.13.0
+version: 3.15.0
 appVersion: 0.41.2
 home: https://github.com/kubernetes/ingress-nginx
 description: Ingress controller for Kubernetes using NGINX as a reverse proxy and load balancer
@@ -21,8 +21,4 @@
   # List of changes for the release in artifacthub.io
   # https://artifacthub.io/packages/helm/ingress-nginx/ingress-nginx?modal=changelog
   artifacthub.io/changes: |
-<<<<<<< HEAD
-    - Allow custom settings for internal service
-=======
-    - Allow custom service names for controller and backend
->>>>>>> 3e49491f
+    - Allow custom settings for internal service
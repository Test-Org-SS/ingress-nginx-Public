apiVersion: v1
kind: ConfigMap
metadata:
  labels:
    {{- include "ingress-nginx.labels" . | nindent 4 }}
    app.kubernetes.io/component: controller
    {{- with .Values.controller.labels }}
    {{- toYaml . | nindent 4 }}
    {{- end }}
{{- if .Values.controller.configAnnotations }}
  annotations: {{ toYaml .Values.controller.configAnnotations | nindent 4 }}
{{- end }}
  name: {{ include "ingress-nginx.controller.fullname" . }}
  namespace: {{ include "ingress-nginx.namespace" . }}
data:
  allow-snippet-annotations: "{{ .Values.controller.allowSnippetAnnotations }}"
{{- if .Values.controller.addHeaders }}
  add-headers: {{ include "ingress-nginx.namespace" . }}/{{ include "ingress-nginx.fullname" . }}-custom-add-headers
{{- end }}
<<<<<<< HEAD
{{- if or .Values.controller.proxySetHeaders .Values.controller.headers }}
  proxy-set-headers: {{ include "ingress-nginx.namespace" . }}/{{ include "ingress-nginx.fullname" . }}-custom-proxy-headers
{{- end }}
{{- if .Values.dhParam }}
  ssl-dh-param: {{ printf "%s/%s" (include "ingress-nginx.namespace" .) (include "ingress-nginx.controller.fullname" .) }}
=======
{{- if .Values.controller.proxySetHeaders }}
  proxy-set-headers: {{ .Release.Namespace }}/{{ include "ingress-nginx.fullname" . }}-custom-proxy-headers
{{- end }}
{{- if .Values.dhParam }}
  ssl-dh-param: {{ .Release.Namespace }}/{{ include "ingress-nginx.controller.fullname" . }}
>>>>>>> 0055ba3e
{{- end }}
{{- range $key, $value := .Values.controller.config }}
  {{- $key | nindent 2 }}: {{ $value | quote }}
{{- end }}<|MERGE_RESOLUTION|>--- conflicted
+++ resolved
@@ -17,19 +17,11 @@
 {{- if .Values.controller.addHeaders }}
   add-headers: {{ include "ingress-nginx.namespace" . }}/{{ include "ingress-nginx.fullname" . }}-custom-add-headers
 {{- end }}
-<<<<<<< HEAD
-{{- if or .Values.controller.proxySetHeaders .Values.controller.headers }}
+{{- if .Values.controller.proxySetHeaders }}
   proxy-set-headers: {{ include "ingress-nginx.namespace" . }}/{{ include "ingress-nginx.fullname" . }}-custom-proxy-headers
 {{- end }}
 {{- if .Values.dhParam }}
-  ssl-dh-param: {{ printf "%s/%s" (include "ingress-nginx.namespace" .) (include "ingress-nginx.controller.fullname" .) }}
-=======
-{{- if .Values.controller.proxySetHeaders }}
-  proxy-set-headers: {{ .Release.Namespace }}/{{ include "ingress-nginx.fullname" . }}-custom-proxy-headers
-{{- end }}
-{{- if .Values.dhParam }}
-  ssl-dh-param: {{ .Release.Namespace }}/{{ include "ingress-nginx.controller.fullname" . }}
->>>>>>> 0055ba3e
+  ssl-dh-param: {{ include "ingress-nginx.namespace" . }}/{{ include "ingress-nginx.controller.fullname" . }}
 {{- end }}
 {{- range $key, $value := .Values.controller.config }}
   {{- $key | nindent 2 }}: {{ $value | quote }}

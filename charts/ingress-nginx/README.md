# ingress-nginx

[ingress-nginx](https://github.com/kubernetes/ingress-nginx) Ingress controller for Kubernetes using NGINX as a reverse proxy and load balancer

![Version: 4.8.3](https://img.shields.io/badge/Version-4.8.3-informational?style=flat-square) ![AppVersion: 1.9.4](https://img.shields.io/badge/AppVersion-1.9.4-informational?style=flat-square)

To use, add `ingressClassName: nginx` spec field or the `kubernetes.io/ingress.class: nginx` annotation to your Ingress resources.

This chart bootstraps an ingress-nginx deployment on a [Kubernetes](http://kubernetes.io) cluster using the [Helm](https://helm.sh) package manager.

## Requirements

Kubernetes: `>=1.20.0-0`

## Get Repo Info

```console
helm repo add ingress-nginx https://kubernetes.github.io/ingress-nginx
helm repo update
```

## Install Chart

**Important:** only helm3 is supported

```console
helm install [RELEASE_NAME] ingress-nginx/ingress-nginx
```

The command deploys ingress-nginx on the Kubernetes cluster in the default configuration.

_See [configuration](#configuration) below._

_See [helm install](https://helm.sh/docs/helm/helm_install/) for command documentation._

## Uninstall Chart

```console
helm uninstall [RELEASE_NAME]
```

This removes all the Kubernetes components associated with the chart and deletes the release.

_See [helm uninstall](https://helm.sh/docs/helm/helm_uninstall/) for command documentation._

## Upgrading Chart

```console
helm upgrade [RELEASE_NAME] [CHART] --install
```

_See [helm upgrade](https://helm.sh/docs/helm/helm_upgrade/) for command documentation._

### Migrating from stable/nginx-ingress

There are two main ways to migrate a release from `stable/nginx-ingress` to `ingress-nginx/ingress-nginx` chart:

1. For Nginx Ingress controllers used for non-critical services, the easiest method is to [uninstall](#uninstall-chart) the old release and [install](#install-chart) the new one
1. For critical services in production that require zero-downtime, you will want to:
    1. [Install](#install-chart) a second Ingress controller
    1. Redirect your DNS traffic from the old controller to the new controller
    1. Log traffic from both controllers during this changeover
    1. [Uninstall](#uninstall-chart) the old controller once traffic has fully drained from it

Note that there are some different and upgraded configurations between the two charts, described by Rimas Mocevicius from JFrog in the "Upgrading to ingress-nginx Helm chart" section of [Migrating from Helm chart nginx-ingress to ingress-nginx](https://rimusz.net/migrating-to-ingress-nginx). As the `ingress-nginx/ingress-nginx` chart continues to update, you will want to check current differences by running [helm configuration](#configuration) commands on both charts.

## Configuration

See [Customizing the Chart Before Installing](https://helm.sh/docs/intro/using_helm/#customizing-the-chart-before-installing). To see all configurable options with detailed comments, visit the chart's [values.yaml](./values.yaml), or run these configuration commands:

```console
helm show values ingress-nginx/ingress-nginx
```

### PodDisruptionBudget

Note that the PodDisruptionBudget resource will only be defined if the replicaCount is greater than one,
else it would make it impossible to evacuate a node. See [gh issue #7127](https://github.com/helm/charts/issues/7127) for more info.

### Prometheus Metrics

The Ingress-Nginx Controller can export Prometheus metrics, by setting `controller.metrics.enabled` to `true`.

You can add Prometheus annotations to the metrics service using `controller.metrics.service.annotations`.
Alternatively, if you use the Prometheus Operator, you can enable ServiceMonitor creation using `controller.metrics.serviceMonitor.enabled`. And set `controller.metrics.serviceMonitor.additionalLabels.release="prometheus"`. "release=prometheus" should match the label configured in the prometheus servicemonitor ( see `kubectl get servicemonitor prometheus-kube-prom-prometheus -oyaml -n prometheus`)

### ingress-nginx nginx\_status page/stats server

Previous versions of this chart had a `controller.stats.*` configuration block, which is now obsolete due to the following changes in Ingress-Nginx Controller:

- In [0.16.1](https://github.com/kubernetes/ingress-nginx/blob/main/Changelog.md#0161), the vts (virtual host traffic status) dashboard was removed
- In [0.23.0](https://github.com/kubernetes/ingress-nginx/blob/main/Changelog.md#0230), the status page at port 18080 is now a unix socket webserver only available at localhost.
  You can use `curl --unix-socket /tmp/nginx-status-server.sock http://localhost/nginx_status` inside the controller container to access it locally, or use the snippet from [nginx-ingress changelog](https://github.com/kubernetes/ingress-nginx/blob/main/Changelog.md#0230) to re-enable the http server

### ExternalDNS Service Configuration

Add an [ExternalDNS](https://github.com/kubernetes-sigs/external-dns) annotation to the LoadBalancer service:

```yaml
controller:
  service:
    annotations:
      external-dns.alpha.kubernetes.io/hostname: kubernetes-example.com.
```

### AWS L7 ELB with SSL Termination

Annotate the controller as shown in the [nginx-ingress l7 patch](https://github.com/kubernetes/ingress-nginx/blob/ab3a789caae65eec4ad6e3b46b19750b481b6bce/deploy/aws/l7/service-l7.yaml):

```yaml
controller:
  service:
    targetPorts:
      http: http
      https: http
    annotations:
      service.beta.kubernetes.io/aws-load-balancer-ssl-cert: arn:aws:acm:XX-XXXX-X:XXXXXXXXX:certificate/XXXXXXXX-XXXX-XXXX-XXXX-XXXXXXXXXX
      service.beta.kubernetes.io/aws-load-balancer-backend-protocol: "http"
      service.beta.kubernetes.io/aws-load-balancer-ssl-ports: "https"
      service.beta.kubernetes.io/aws-load-balancer-connection-idle-timeout: '3600'
```

### Additional Internal Load Balancer

This setup is useful when you need both external and internal load balancers but don't want to have multiple ingress controllers and multiple ingress objects per application.

By default, the ingress object will point to the external load balancer address, but if correctly configured, you can make use of the internal one if the URL you are looking up resolves to the internal load balancer's URL.

You'll need to set both the following values:

`controller.service.internal.enabled`
`controller.service.internal.annotations`

If one of them is missing the internal load balancer will not be deployed. Example you may have `controller.service.internal.enabled=true` but no annotations set, in this case no action will be taken.

`controller.service.internal.annotations` varies with the cloud service you're using.

Example for AWS:

```yaml
controller:
  service:
    internal:
      enabled: true
      annotations:
        # Create internal NLB
        service.beta.kubernetes.io/aws-load-balancer-scheme: "internal"
        # Create internal ELB(Deprecated)
        # service.beta.kubernetes.io/aws-load-balancer-internal: "true"
        # Any other annotation can be declared here.
```

Example for GCE:

```yaml
controller:
  service:
    internal:
      enabled: true
      annotations:
        # Create internal LB. More information: https://cloud.google.com/kubernetes-engine/docs/how-to/internal-load-balancing
        # For GKE versions 1.17 and later
        networking.gke.io/load-balancer-type: "Internal"
        # For earlier versions
        # cloud.google.com/load-balancer-type: "Internal"

        # Any other annotation can be declared here.
```

Example for Azure:

```yaml
controller:
  service:
      annotations:
        # Create internal LB
        service.beta.kubernetes.io/azure-load-balancer-internal: "true"
        # Any other annotation can be declared here.
```

Example for Oracle Cloud Infrastructure:

```yaml
controller:
  service:
      annotations:
        # Create internal LB
        service.beta.kubernetes.io/oci-load-balancer-internal: "true"
        # Any other annotation can be declared here.
```

The load balancer annotations of more cloud service providers can be found: [Internal load balancer](https://kubernetes.io/docs/concepts/services-networking/service/#internal-load-balancer).

An use case for this scenario is having a split-view DNS setup where the public zone CNAME records point to the external balancer URL while the private zone CNAME records point to the internal balancer URL. This way, you only need one ingress kubernetes object.

Optionally you can set `controller.service.loadBalancerIP` if you need a static IP for the resulting `LoadBalancer`.

### Ingress Admission Webhooks

With nginx-ingress-controller version 0.25+, the Ingress-Nginx Controller pod exposes an endpoint that will integrate with the `validatingwebhookconfiguration` Kubernetes feature to prevent bad ingress from being added to the cluster.
**This feature is enabled by default since 0.31.0.**

With nginx-ingress-controller in 0.25.* work only with kubernetes 1.14+, 0.26 fix [this issue](https://github.com/kubernetes/ingress-nginx/pull/4521)

#### How the Chart Configures the Hooks
A validating and configuration requires the endpoint to which the request is sent to use TLS. It is possible to set up custom certificates to do this, but in most cases, a self-signed certificate is enough. The setup of this component requires some more complex orchestration when using helm. The steps are created to be idempotent and to allow turning the feature on and off without running into helm quirks.

1. A pre-install hook provisions a certificate into the same namespace using a format compatible with provisioning using end user certificates. If the certificate already exists, the hook exits.
2. The Ingress-Nginx Controller pod is configured to use a TLS proxy container, which will load that certificate.
3. Validating and Mutating webhook configurations are created in the cluster.
4. A post-install hook reads the CA from the secret created by step 1 and patches the Validating and Mutating webhook configurations. This process will allow a custom CA provisioned by some other process to also be patched into the webhook configurations. The chosen failure policy is also patched into the webhook configurations

#### Alternatives
It should be possible to use [cert-manager/cert-manager](https://github.com/cert-manager/cert-manager) if a more complete solution is required.

You can enable automatic self-signed TLS certificate provisioning via cert-manager by setting the `controller.admissionWebhooks.certManager.enabled` value to true.

Please ensure that cert-manager is correctly installed and configured.

### Helm Error When Upgrading: spec.clusterIP: Invalid value: ""

If you are upgrading this chart from a version between 0.31.0 and 1.2.2 then you may get an error like this:

```console
Error: UPGRADE FAILED: Service "?????-controller" is invalid: spec.clusterIP: Invalid value: "": field is immutable
```

Detail of how and why are in [this issue](https://github.com/helm/charts/pull/13646) but to resolve this you can set `xxxx.service.omitClusterIP` to `true` where `xxxx` is the service referenced in the error.

As of version `1.26.0` of this chart, by simply not providing any clusterIP value, `invalid: spec.clusterIP: Invalid value: "": field is immutable` will no longer occur since `clusterIP: ""` will not be rendered.

## Values

| Key | Type | Default | Description |
|-----|------|---------|-------------|
| commonLabels | object | `{}` |  |
| controller.addHeaders | object | `{}` | Will add custom headers before sending response traffic to the client according to: https://kubernetes.github.io/ingress-nginx/user-guide/nginx-configuration/configmap/#add-headers |
| controller.admissionWebhooks.annotations | object | `{}` |  |
| controller.admissionWebhooks.certManager.admissionCert.duration | string | `""` |  |
| controller.admissionWebhooks.certManager.enabled | bool | `false` |  |
| controller.admissionWebhooks.certManager.rootCert.duration | string | `""` |  |
| controller.admissionWebhooks.certificate | string | `"/usr/local/certificates/cert"` |  |
| controller.admissionWebhooks.createSecretJob.name | string | `"create"` |  |
| controller.admissionWebhooks.createSecretJob.resources | object | `{}` |  |
| controller.admissionWebhooks.createSecretJob.securityContext | object | `{"allowPrivilegeEscalation":false,"capabilities":{"drop":["ALL"]},"readOnlyRootFilesystem":true,"runAsNonRoot":true,"runAsUser":65532,"seccompProfile":{"type":"RuntimeDefault"}}` | Security context for secret creation containers |
| controller.admissionWebhooks.enabled | bool | `true` |  |
| controller.admissionWebhooks.existingPsp | string | `""` | Use an existing PSP instead of creating one |
| controller.admissionWebhooks.extraEnvs | list | `[]` | Additional environment variables to set |
| controller.admissionWebhooks.failurePolicy | string | `"Fail"` | Admission Webhook failure policy to use |
| controller.admissionWebhooks.key | string | `"/usr/local/certificates/key"` |  |
| controller.admissionWebhooks.labels | object | `{}` | Labels to be added to admission webhooks |
| controller.admissionWebhooks.name | string | `"admission"` |  |
| controller.admissionWebhooks.namespaceSelector | object | `{}` |  |
| controller.admissionWebhooks.objectSelector | object | `{}` |  |
| controller.admissionWebhooks.patch.enabled | bool | `true` |  |
| controller.admissionWebhooks.patch.image.digest | string | `"sha256:a7943503b45d552785aa3b5e457f169a5661fb94d82b8a3373bcd9ebaf9aac80"` |  |
| controller.admissionWebhooks.patch.image.image | string | `"ingress-nginx/kube-webhook-certgen"` |  |
| controller.admissionWebhooks.patch.image.pullPolicy | string | `"IfNotPresent"` |  |
| controller.admissionWebhooks.patch.image.registry | string | `"registry.k8s.io"` |  |
| controller.admissionWebhooks.patch.image.tag | string | `"v20231011-8b53cabe0"` |  |
| controller.admissionWebhooks.patch.labels | object | `{}` | Labels to be added to patch job resources |
| controller.admissionWebhooks.patch.nodeSelector."kubernetes.io/os" | string | `"linux"` |  |
| controller.admissionWebhooks.patch.podAnnotations | object | `{}` |  |
| controller.admissionWebhooks.patch.priorityClassName | string | `""` | Provide a priority class name to the webhook patching job # |
| controller.admissionWebhooks.patch.securityContext | object | `{}` | Security context for secret creation & webhook patch pods |
| controller.admissionWebhooks.patch.tolerations | list | `[]` |  |
| controller.admissionWebhooks.patchWebhookJob.name | string | `"patch"` |  |
| controller.admissionWebhooks.patchWebhookJob.resources | object | `{}` |  |
| controller.admissionWebhooks.patchWebhookJob.securityContext | object | `{"allowPrivilegeEscalation":false,"capabilities":{"drop":["ALL"]},"readOnlyRootFilesystem":true,"runAsNonRoot":true,"runAsUser":65532,"seccompProfile":{"type":"RuntimeDefault"}}` | Security context for webhook patch containers |
| controller.admissionWebhooks.port | int | `8443` |  |
| controller.admissionWebhooks.service.annotations | object | `{}` |  |
| controller.admissionWebhooks.service.externalIPs | list | `[]` |  |
| controller.admissionWebhooks.service.loadBalancerSourceRanges | list | `[]` |  |
| controller.admissionWebhooks.service.servicePort | int | `443` |  |
| controller.admissionWebhooks.service.type | string | `"ClusterIP"` |  |
| controller.affinity | object | `{}` | Affinity and anti-affinity rules for server scheduling to nodes # Ref: https://kubernetes.io/docs/concepts/configuration/assign-pod-node/#affinity-and-anti-affinity # |
| controller.allowSnippetAnnotations | bool | `false` | This configuration defines if Ingress Controller should allow users to set their own *-snippet annotations, otherwise this is forbidden / dropped when users add those annotations. Global snippets in ConfigMap are still respected |
| controller.annotations | object | `{}` | Annotations to be added to the controller Deployment or DaemonSet # |
| controller.autoscaling.annotations | object | `{}` |  |
| controller.autoscaling.behavior | object | `{}` |  |
| controller.autoscaling.enabled | bool | `false` |  |
| controller.autoscaling.maxReplicas | int | `11` |  |
| controller.autoscaling.minReplicas | int | `1` |  |
| controller.autoscaling.targetCPUUtilizationPercentage | int | `50` |  |
| controller.autoscaling.targetMemoryUtilizationPercentage | int | `50` |  |
| controller.autoscalingTemplate | list | `[]` |  |
| controller.config | object | `{}` | Will add custom configuration options to Nginx https://kubernetes.github.io/ingress-nginx/user-guide/nginx-configuration/configmap/ |
| controller.configAnnotations | object | `{}` | Annotations to be added to the controller config configuration configmap. |
| controller.configMapNamespace | string | `""` | Allows customization of the configmap / nginx-configmap namespace; defaults to $(POD_NAMESPACE) |
| controller.containerName | string | `"controller"` | Configures the controller container name |
| controller.containerPort | object | `{"http":80,"https":443}` | Configures the ports that the nginx-controller listens on |
| controller.containerSecurityContext | object | `{}` | Security context for controller containers |
| controller.customTemplate.configMapKey | string | `""` |  |
| controller.customTemplate.configMapName | string | `""` |  |
| controller.dnsConfig | object | `{}` | Optionally customize the pod dnsConfig. |
| controller.dnsPolicy | string | `"ClusterFirst"` | Optionally change this to ClusterFirstWithHostNet in case you have 'hostNetwork: true'. By default, while using host network, name resolution uses the host's DNS. If you wish nginx-controller to keep resolving names inside the k8s network, use ClusterFirstWithHostNet. |
| controller.electionID | string | `""` | Election ID to use for status update, by default it uses the controller name combined with a suffix of 'leader' |
| controller.enableAnnotationValidations | bool | `false` |  |
| controller.enableMimalloc | bool | `true` | Enable mimalloc as a drop-in replacement for malloc. # ref: https://github.com/microsoft/mimalloc # |
| controller.enableTopologyAwareRouting | bool | `false` | This configuration enables Topology Aware Routing feature, used together with service annotation service.kubernetes.io/topology-mode="auto" Defaults to false |
| controller.existingPsp | string | `""` | Use an existing PSP instead of creating one |
| controller.extraArgs | object | `{}` | Additional command line arguments to pass to Ingress-Nginx Controller E.g. to specify the default SSL certificate you can use |
| controller.extraContainers | list | `[]` | Additional containers to be added to the controller pod. See https://github.com/lemonldap-ng-controller/lemonldap-ng-controller as example. |
| controller.extraEnvs | list | `[]` | Additional environment variables to set |
| controller.extraInitContainers | list | `[]` | Containers, which are run before the app containers are started. |
| controller.extraModules | list | `[]` | Modules, which are mounted into the core nginx image. See values.yaml for a sample to add opentelemetry module |
| controller.extraVolumeMounts | list | `[]` | Additional volumeMounts to the controller main container. |
| controller.extraVolumes | list | `[]` | Additional volumes to the controller pod. |
| controller.healthCheckHost | string | `""` | Address to bind the health check endpoint. It is better to set this option to the internal node address if the Ingress-Nginx Controller is running in the `hostNetwork: true` mode. |
| controller.healthCheckPath | string | `"/healthz"` | Path of the health check endpoint. All requests received on the port defined by the healthz-port parameter are forwarded internally to this path. |
| controller.hostAliases | list | `[]` | Optionally customize the pod hostAliases. |
| controller.hostNetwork | bool | `false` | Required for use with CNI based kubernetes installations (such as ones set up by kubeadm), since CNI and hostport don't mix yet. Can be deprecated once https://github.com/kubernetes/kubernetes/issues/23920 is merged |
| controller.hostPort.enabled | bool | `false` | Enable 'hostPort' or not |
| controller.hostPort.ports.http | int | `80` | 'hostPort' http port |
| controller.hostPort.ports.https | int | `443` | 'hostPort' https port |
| controller.hostname | object | `{}` | Optionally customize the pod hostname. |
| controller.image.allowPrivilegeEscalation | bool | `false` |  |
| controller.image.chroot | bool | `false` |  |
| controller.image.digest | string | `"sha256:5b161f051d017e55d358435f295f5e9a297e66158f136321d9b04520ec6c48a3"` |  |
| controller.image.digestChroot | string | `"sha256:5976b1067cfbca8a21d0ba53d71f83543a73316a61ea7f7e436d6cf84ddf9b26"` |  |
| controller.image.image | string | `"ingress-nginx/controller"` |  |
| controller.image.pullPolicy | string | `"IfNotPresent"` |  |
| controller.image.readOnlyRootFilesystem | bool | `false` |  |
| controller.image.registry | string | `"registry.k8s.io"` |  |
| controller.image.runAsNonRoot | bool | `true` |  |
| controller.image.runAsUser | int | `101` |  |
| controller.image.seccompProfile.type | string | `"RuntimeDefault"` |  |
| controller.image.tag | string | `"v1.9.4"` |  |
| controller.ingressClass | string | `"nginx"` | For backwards compatibility with ingress.class annotation, use ingressClass. Algorithm is as follows, first ingressClassName is considered, if not present, controller looks for ingress.class annotation |
| controller.ingressClassByName | bool | `false` | Process IngressClass per name (additionally as per spec.controller). |
| controller.ingressClassResource.controllerValue | string | `"k8s.io/ingress-nginx"` | Controller-value of the controller that is processing this ingressClass |
| controller.ingressClassResource.default | bool | `false` | Is this the default ingressClass for the cluster |
| controller.ingressClassResource.enabled | bool | `true` | Is this ingressClass enabled or not |
| controller.ingressClassResource.name | string | `"nginx"` | Name of the ingressClass |
| controller.ingressClassResource.parameters | object | `{}` | Parameters is a link to a custom resource containing additional configuration for the controller. This is optional if the controller does not require extra parameters. |
| controller.keda.apiVersion | string | `"keda.sh/v1alpha1"` |  |
| controller.keda.behavior | object | `{}` |  |
| controller.keda.cooldownPeriod | int | `300` |  |
| controller.keda.enabled | bool | `false` |  |
| controller.keda.maxReplicas | int | `11` |  |
| controller.keda.minReplicas | int | `1` |  |
| controller.keda.pollingInterval | int | `30` |  |
| controller.keda.restoreToOriginalReplicaCount | bool | `false` |  |
| controller.keda.scaledObject.annotations | object | `{}` |  |
| controller.keda.triggers | list | `[]` |  |
| controller.kind | string | `"Deployment"` | Use a `DaemonSet` or `Deployment` |
| controller.labels | object | `{}` | Labels to be added to the controller Deployment or DaemonSet and other resources that do not have option to specify labels # |
| controller.lifecycle | object | `{"preStop":{"exec":{"command":["/wait-shutdown"]}}}` | Improve connection draining when ingress controller pod is deleted using a lifecycle hook: With this new hook, we increased the default terminationGracePeriodSeconds from 30 seconds to 300, allowing the draining of connections up to five minutes. If the active connections end before that, the pod will terminate gracefully at that time. To effectively take advantage of this feature, the Configmap feature worker-shutdown-timeout new value is 240s instead of 10s. # |
| controller.livenessProbe.failureThreshold | int | `5` |  |
| controller.livenessProbe.httpGet.path | string | `"/healthz"` |  |
| controller.livenessProbe.httpGet.port | int | `10254` |  |
| controller.livenessProbe.httpGet.scheme | string | `"HTTP"` |  |
| controller.livenessProbe.initialDelaySeconds | int | `10` |  |
| controller.livenessProbe.periodSeconds | int | `10` |  |
| controller.livenessProbe.successThreshold | int | `1` |  |
| controller.livenessProbe.timeoutSeconds | int | `1` |  |
| controller.maxmindLicenseKey | string | `""` | Maxmind license key to download GeoLite2 Databases. # https://blog.maxmind.com/2019/12/18/significant-changes-to-accessing-and-using-geolite2-databases |
| controller.metrics.enabled | bool | `false` |  |
| controller.metrics.port | int | `10254` |  |
| controller.metrics.portName | string | `"metrics"` |  |
| controller.metrics.prometheusRule.additionalLabels | object | `{}` |  |
| controller.metrics.prometheusRule.enabled | bool | `false` |  |
| controller.metrics.prometheusRule.rules | list | `[]` |  |
| controller.metrics.service.annotations | object | `{}` |  |
| controller.metrics.service.externalIPs | list | `[]` | List of IP addresses at which the stats-exporter service is available # Ref: https://kubernetes.io/docs/concepts/services-networking/service/#external-ips # |
| controller.metrics.service.labels | object | `{}` | Labels to be added to the metrics service resource |
| controller.metrics.service.loadBalancerSourceRanges | list | `[]` |  |
| controller.metrics.service.servicePort | int | `10254` |  |
| controller.metrics.service.type | string | `"ClusterIP"` |  |
| controller.metrics.serviceMonitor.additionalLabels | object | `{}` |  |
| controller.metrics.serviceMonitor.enabled | bool | `false` |  |
| controller.metrics.serviceMonitor.metricRelabelings | list | `[]` |  |
| controller.metrics.serviceMonitor.namespace | string | `""` |  |
| controller.metrics.serviceMonitor.namespaceSelector | object | `{}` |  |
| controller.metrics.serviceMonitor.relabelings | list | `[]` |  |
| controller.metrics.serviceMonitor.scrapeInterval | string | `"30s"` |  |
| controller.metrics.serviceMonitor.targetLabels | list | `[]` |  |
| controller.minAvailable | int | `1` | Minimum available pods set in PodDisruptionBudget. Define either 'minAvailable' or 'maxUnavailable', never both. |
| controller.minReadySeconds | int | `0` | `minReadySeconds` to avoid killing pods before we are ready # |
| controller.name | string | `"controller"` |  |
| controller.networkPolicy.enabled | bool | `false` | Enable 'networkPolicy' or not |
| controller.nodeSelector | object | `{"kubernetes.io/os":"linux"}` | Node labels for controller pod assignment # Ref: https://kubernetes.io/docs/concepts/scheduling-eviction/assign-pod-node/ # |
| controller.opentelemetry.containerSecurityContext.allowPrivilegeEscalation | bool | `false` |  |
| controller.opentelemetry.containerSecurityContext.capabilities.drop[0] | string | `"ALL"` |  |
| controller.opentelemetry.containerSecurityContext.readOnlyRootFilesystem | bool | `true` |  |
| controller.opentelemetry.containerSecurityContext.runAsNonRoot | bool | `true` |  |
| controller.opentelemetry.containerSecurityContext.runAsUser | int | `65532` | The image's default user, inherited from its base image `cgr.dev/chainguard/static`. |
| controller.opentelemetry.containerSecurityContext.seccompProfile.type | string | `"RuntimeDefault"` |  |
| controller.opentelemetry.distroless | bool | `true` |  |
| controller.opentelemetry.enabled | bool | `false` |  |
<<<<<<< HEAD
| controller.opentelemetry.image.digest | string | `"sha256:40f766ac4a9832f36f217bb0e98d44c8d38faeccbfe861fbc1a76af7e9ab257f"` |  |
| controller.opentelemetry.image.image | string | `"ingress-nginx/opentelemetry"` |  |
| controller.opentelemetry.image.registry | string | `"registry.k8s.io"` |  |
| controller.opentelemetry.image.tag | string | `"v20230312-helm-chart-4.5.2-28-g66a760794"` |  |
=======
| controller.opentelemetry.image | string | `"registry.k8s.io/ingress-nginx/opentelemetry:v20230721-3e2062ee5@sha256:13bee3f5223883d3ca62fee7309ad02d22ec00ff0d7033e3e9aca7a9f60fd472"` |  |
| controller.opentelemetry.name | string | `"opentelemetry"` |  |
| controller.opentelemetry.resources | object | `{}` |  |
>>>>>>> eb1303da
| controller.podAnnotations | object | `{}` | Annotations to be added to controller pods # |
| controller.podLabels | object | `{}` | Labels to add to the pod container metadata |
| controller.podSecurityContext | object | `{}` | Security context for controller pods |
| controller.priorityClassName | string | `""` |  |
| controller.proxySetHeaders | object | `{}` | Will add custom headers before sending traffic to backends according to https://github.com/kubernetes/ingress-nginx/tree/main/docs/examples/customization/custom-headers |
| controller.publishService | object | `{"enabled":true,"pathOverride":""}` | Allows customization of the source of the IP address or FQDN to report in the ingress status field. By default, it reads the information provided by the service. If disable, the status field reports the IP address of the node or nodes where an ingress controller pod is running. |
| controller.publishService.enabled | bool | `true` | Enable 'publishService' or not |
| controller.publishService.pathOverride | string | `""` | Allows overriding of the publish service to bind to Must be <namespace>/<service_name> |
| controller.readinessProbe.failureThreshold | int | `3` |  |
| controller.readinessProbe.httpGet.path | string | `"/healthz"` |  |
| controller.readinessProbe.httpGet.port | int | `10254` |  |
| controller.readinessProbe.httpGet.scheme | string | `"HTTP"` |  |
| controller.readinessProbe.initialDelaySeconds | int | `10` |  |
| controller.readinessProbe.periodSeconds | int | `10` |  |
| controller.readinessProbe.successThreshold | int | `1` |  |
| controller.readinessProbe.timeoutSeconds | int | `1` |  |
| controller.replicaCount | int | `1` |  |
| controller.reportNodeInternalIp | bool | `false` | Bare-metal considerations via the host network https://kubernetes.github.io/ingress-nginx/deploy/baremetal/#via-the-host-network Ingress status was blank because there is no Service exposing the Ingress-Nginx Controller in a configuration using the host network, the default --publish-service flag used in standard cloud setups does not apply |
| controller.resources.requests.cpu | string | `"100m"` |  |
| controller.resources.requests.memory | string | `"90Mi"` |  |
| controller.scope.enabled | bool | `false` | Enable 'scope' or not |
| controller.scope.namespace | string | `""` | Namespace to limit the controller to; defaults to $(POD_NAMESPACE) |
| controller.scope.namespaceSelector | string | `""` | When scope.enabled == false, instead of watching all namespaces, we watching namespaces whose labels only match with namespaceSelector. Format like foo=bar. Defaults to empty, means watching all namespaces. |
| controller.service.annotations | object | `{}` | Annotations are mandatory for the load balancer to come up. Varies with the cloud service. Values passed through helm tpl engine. |
| controller.service.appProtocol | bool | `true` | If enabled is adding an appProtocol option for Kubernetes service. An appProtocol field replacing annotations that were using for setting a backend protocol. Here is an example for AWS: service.beta.kubernetes.io/aws-load-balancer-backend-protocol: http It allows choosing the protocol for each backend specified in the Kubernetes service. See the following GitHub issue for more details about the purpose: https://github.com/kubernetes/kubernetes/issues/40244 Will be ignored for Kubernetes versions older than 1.20 # |
| controller.service.enableHttp | bool | `true` |  |
| controller.service.enableHttps | bool | `true` |  |
| controller.service.enabled | bool | `true` |  |
| controller.service.external.enabled | bool | `true` |  |
| controller.service.externalIPs | list | `[]` | List of IP addresses at which the controller services are available # Ref: https://kubernetes.io/docs/concepts/services-networking/service/#external-ips # |
| controller.service.internal.annotations | object | `{}` | Annotations are mandatory for the load balancer to come up. Varies with the cloud service. Values passed through helm tpl engine. |
| controller.service.internal.enabled | bool | `false` | Enables an additional internal load balancer (besides the external one). |
| controller.service.internal.loadBalancerIP | string | `""` | Used by cloud providers to connect the resulting internal LoadBalancer to a pre-existing static IP. Make sure to add to the service the needed annotation to specify the subnet which the static IP belongs to. For instance, `networking.gke.io/internal-load-balancer-subnet` for GCP and `service.beta.kubernetes.io/aws-load-balancer-subnets` for AWS. |
| controller.service.internal.loadBalancerSourceRanges | list | `[]` | Restrict access For LoadBalancer service. Defaults to 0.0.0.0/0. |
| controller.service.internal.ports | object | `{}` | Custom port mapping for internal service |
| controller.service.internal.targetPorts | object | `{}` | Custom target port mapping for internal service |
| controller.service.ipFamilies | list | `["IPv4"]` | List of IP families (e.g. IPv4, IPv6) assigned to the service. This field is usually assigned automatically based on cluster configuration and the ipFamilyPolicy field. # Ref: https://kubernetes.io/docs/concepts/services-networking/dual-stack/ |
| controller.service.ipFamilyPolicy | string | `"SingleStack"` | Represents the dual-stack-ness requested or required by this Service. Possible values are SingleStack, PreferDualStack or RequireDualStack. The ipFamilies and clusterIPs fields depend on the value of this field. # Ref: https://kubernetes.io/docs/concepts/services-networking/dual-stack/ |
| controller.service.labels | object | `{}` |  |
| controller.service.loadBalancerClass | string | `""` | Used by cloud providers to select a load balancer implementation other than the cloud provider default. https://kubernetes.io/docs/concepts/services-networking/service/#load-balancer-class |
| controller.service.loadBalancerIP | string | `""` | Used by cloud providers to connect the resulting `LoadBalancer` to a pre-existing static IP according to https://kubernetes.io/docs/concepts/services-networking/service/#loadbalancer |
| controller.service.loadBalancerSourceRanges | list | `[]` |  |
| controller.service.nodePorts.http | string | `""` |  |
| controller.service.nodePorts.https | string | `""` |  |
| controller.service.nodePorts.tcp | object | `{}` |  |
| controller.service.nodePorts.udp | object | `{}` |  |
| controller.service.ports.http | int | `80` |  |
| controller.service.ports.https | int | `443` |  |
| controller.service.targetPorts.http | string | `"http"` |  |
| controller.service.targetPorts.https | string | `"https"` |  |
| controller.service.type | string | `"LoadBalancer"` |  |
| controller.shareProcessNamespace | bool | `false` |  |
| controller.sysctls | object | `{}` | sysctls for controller pods # Ref: https://kubernetes.io/docs/tasks/administer-cluster/sysctl-cluster/ |
| controller.tcp.annotations | object | `{}` | Annotations to be added to the tcp config configmap |
| controller.tcp.configMapNamespace | string | `""` | Allows customization of the tcp-services-configmap; defaults to $(POD_NAMESPACE) |
| controller.terminationGracePeriodSeconds | int | `300` | `terminationGracePeriodSeconds` to avoid killing pods before we are ready # wait up to five minutes for the drain of connections # |
| controller.tolerations | list | `[]` | Node tolerations for server scheduling to nodes with taints # Ref: https://kubernetes.io/docs/concepts/configuration/assign-pod-node/ # |
| controller.topologySpreadConstraints | list | `[]` | Topology spread constraints rely on node labels to identify the topology domain(s) that each Node is in. # Ref: https://kubernetes.io/docs/concepts/workloads/pods/pod-topology-spread-constraints/ # |
| controller.udp.annotations | object | `{}` | Annotations to be added to the udp config configmap |
| controller.udp.configMapNamespace | string | `""` | Allows customization of the udp-services-configmap; defaults to $(POD_NAMESPACE) |
| controller.updateStrategy | object | `{}` | The update strategy to apply to the Deployment or DaemonSet # |
| controller.watchIngressWithoutClass | bool | `false` | Process Ingress objects without ingressClass annotation/ingressClassName field Overrides value for --watch-ingress-without-class flag of the controller binary Defaults to false |
| defaultBackend.affinity | object | `{}` |  |
| defaultBackend.autoscaling.annotations | object | `{}` |  |
| defaultBackend.autoscaling.enabled | bool | `false` |  |
| defaultBackend.autoscaling.maxReplicas | int | `2` |  |
| defaultBackend.autoscaling.minReplicas | int | `1` |  |
| defaultBackend.autoscaling.targetCPUUtilizationPercentage | int | `50` |  |
| defaultBackend.autoscaling.targetMemoryUtilizationPercentage | int | `50` |  |
| defaultBackend.containerSecurityContext | object | `{}` | Security context for default backend containers |
| defaultBackend.enabled | bool | `false` |  |
| defaultBackend.existingPsp | string | `""` | Use an existing PSP instead of creating one |
| defaultBackend.extraArgs | object | `{}` |  |
| defaultBackend.extraEnvs | list | `[]` | Additional environment variables to set for defaultBackend pods |
| defaultBackend.extraVolumeMounts | list | `[]` |  |
| defaultBackend.extraVolumes | list | `[]` |  |
| defaultBackend.image.allowPrivilegeEscalation | bool | `false` |  |
| defaultBackend.image.image | string | `"defaultbackend-amd64"` |  |
| defaultBackend.image.pullPolicy | string | `"IfNotPresent"` |  |
| defaultBackend.image.readOnlyRootFilesystem | bool | `true` |  |
| defaultBackend.image.registry | string | `"registry.k8s.io"` |  |
| defaultBackend.image.runAsNonRoot | bool | `true` |  |
| defaultBackend.image.runAsUser | int | `65534` |  |
| defaultBackend.image.seccompProfile.type | string | `"RuntimeDefault"` |  |
| defaultBackend.image.tag | string | `"1.5"` |  |
| defaultBackend.labels | object | `{}` | Labels to be added to the default backend resources |
| defaultBackend.livenessProbe.failureThreshold | int | `3` |  |
| defaultBackend.livenessProbe.initialDelaySeconds | int | `30` |  |
| defaultBackend.livenessProbe.periodSeconds | int | `10` |  |
| defaultBackend.livenessProbe.successThreshold | int | `1` |  |
| defaultBackend.livenessProbe.timeoutSeconds | int | `5` |  |
| defaultBackend.minAvailable | int | `1` |  |
| defaultBackend.minReadySeconds | int | `0` | `minReadySeconds` to avoid killing pods before we are ready # |
| defaultBackend.name | string | `"defaultbackend"` |  |
| defaultBackend.networkPolicy.enabled | bool | `false` | Enable 'networkPolicy' or not |
| defaultBackend.nodeSelector | object | `{"kubernetes.io/os":"linux"}` | Node labels for default backend pod assignment # Ref: https://kubernetes.io/docs/concepts/scheduling-eviction/assign-pod-node/ # |
| defaultBackend.podAnnotations | object | `{}` | Annotations to be added to default backend pods # |
| defaultBackend.podLabels | object | `{}` | Labels to add to the pod container metadata |
| defaultBackend.podSecurityContext | object | `{}` | Security context for default backend pods |
| defaultBackend.port | int | `8080` |  |
| defaultBackend.priorityClassName | string | `""` |  |
| defaultBackend.readinessProbe.failureThreshold | int | `6` |  |
| defaultBackend.readinessProbe.initialDelaySeconds | int | `0` |  |
| defaultBackend.readinessProbe.periodSeconds | int | `5` |  |
| defaultBackend.readinessProbe.successThreshold | int | `1` |  |
| defaultBackend.readinessProbe.timeoutSeconds | int | `5` |  |
| defaultBackend.replicaCount | int | `1` |  |
| defaultBackend.resources | object | `{}` |  |
| defaultBackend.service.annotations | object | `{}` |  |
| defaultBackend.service.externalIPs | list | `[]` | List of IP addresses at which the default backend service is available # Ref: https://kubernetes.io/docs/concepts/services-networking/service/#external-ips # |
| defaultBackend.service.loadBalancerSourceRanges | list | `[]` |  |
| defaultBackend.service.servicePort | int | `80` |  |
| defaultBackend.service.type | string | `"ClusterIP"` |  |
| defaultBackend.serviceAccount.automountServiceAccountToken | bool | `true` |  |
| defaultBackend.serviceAccount.create | bool | `true` |  |
| defaultBackend.serviceAccount.name | string | `""` |  |
| defaultBackend.tolerations | list | `[]` | Node tolerations for server scheduling to nodes with taints # Ref: https://kubernetes.io/docs/concepts/configuration/assign-pod-node/ # |
| defaultBackend.updateStrategy | object | `{}` | The update strategy to apply to the Deployment or DaemonSet # |
| dhParam | string | `""` | A base64-encoded Diffie-Hellman parameter. This can be generated with: `openssl dhparam 4096 2> /dev/null | base64` # Ref: https://github.com/kubernetes/ingress-nginx/tree/main/docs/examples/customization/ssl-dh-param |
| imagePullSecrets | list | `[]` | Optional array of imagePullSecrets containing private registry credentials # Ref: https://kubernetes.io/docs/tasks/configure-pod-container/pull-image-private-registry/ |
| namespaceOverride | string | `""` | Override the deployment namespace; defaults to .Release.Namespace |
| podSecurityPolicy.enabled | bool | `false` |  |
| portNamePrefix | string | `""` | Prefix for TCP and UDP ports names in ingress controller service # Some cloud providers, like Yandex Cloud may have a requirements for a port name regex to support cloud load balancer integration |
| rbac.create | bool | `true` |  |
| rbac.scope | bool | `false` |  |
| revisionHistoryLimit | int | `10` | Rollback limit # |
| serviceAccount.annotations | object | `{}` | Annotations for the controller service account |
| serviceAccount.automountServiceAccountToken | bool | `true` |  |
| serviceAccount.create | bool | `true` |  |
| serviceAccount.name | string | `""` |  |
| tcp | object | `{}` | TCP service key-value pairs # Ref: https://github.com/kubernetes/ingress-nginx/blob/main/docs/user-guide/exposing-tcp-udp-services.md # |
| udp | object | `{}` | UDP service key-value pairs # Ref: https://github.com/kubernetes/ingress-nginx/blob/main/docs/user-guide/exposing-tcp-udp-services.md # |<|MERGE_RESOLUTION|>--- conflicted
+++ resolved
@@ -388,16 +388,15 @@
 | controller.opentelemetry.containerSecurityContext.seccompProfile.type | string | `"RuntimeDefault"` |  |
 | controller.opentelemetry.distroless | bool | `true` |  |
 | controller.opentelemetry.enabled | bool | `false` |  |
-<<<<<<< HEAD
+| controller.opentelemetry.image | string | `"registry.k8s.io/ingress-nginx/opentelemetry:v20230721-3e2062ee5@sha256:13bee3f5223883d3ca62fee7309ad02d22ec00ff0d7033e3e9aca7a9f60fd472"` |  |
+| controller.opentelemetry.name | string | `"opentelemetry"` |  |
+| controller.opentelemetry.resources | object | `{}` |  |
 | controller.opentelemetry.image.digest | string | `"sha256:40f766ac4a9832f36f217bb0e98d44c8d38faeccbfe861fbc1a76af7e9ab257f"` |  |
 | controller.opentelemetry.image.image | string | `"ingress-nginx/opentelemetry"` |  |
 | controller.opentelemetry.image.registry | string | `"registry.k8s.io"` |  |
 | controller.opentelemetry.image.tag | string | `"v20230312-helm-chart-4.5.2-28-g66a760794"` |  |
-=======
-| controller.opentelemetry.image | string | `"registry.k8s.io/ingress-nginx/opentelemetry:v20230721-3e2062ee5@sha256:13bee3f5223883d3ca62fee7309ad02d22ec00ff0d7033e3e9aca7a9f60fd472"` |  |
-| controller.opentelemetry.name | string | `"opentelemetry"` |  |
-| controller.opentelemetry.resources | object | `{}` |  |
->>>>>>> eb1303da
+
+
 | controller.podAnnotations | object | `{}` | Annotations to be added to controller pods # |
 | controller.podLabels | object | `{}` | Labels to add to the pod container metadata |
 | controller.podSecurityContext | object | `{}` | Security context for controller pods |

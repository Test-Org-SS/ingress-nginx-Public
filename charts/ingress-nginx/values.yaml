--- conflicted
+++ resolved
@@ -478,13 +478,9 @@
       enabled: false
       # -- Annotations are mandatory for the load balancer to come up. Varies with the cloud service.
       annotations: {}
-<<<<<<< HEAD
-
+      
       # -- Used by cloud providers to connect the resulting internal LoadBalancer to a pre-existing static IP. Make sure to add to the service the needed annotation to specify the subnet which the static IP belongs to. For instance, `networking.gke.io/internal-load-balancer-subnet` for GCP and `service.beta.kubernetes.io/aws-load-balancer-subnets` for AWS.
       loadBalancerIP: ""
-=======
-      # loadBalancerIP: ""
->>>>>>> 643c475d
 
       # -- Restrict access For LoadBalancer service. Defaults to 0.0.0.0/0.
       loadBalancerSourceRanges: []

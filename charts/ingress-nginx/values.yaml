--- conflicted
+++ resolved
@@ -607,17 +607,18 @@
 
   opentelemetry:
     enabled: false
-<<<<<<< HEAD
+    name: opentelemetry
+    image: registry.k8s.io/ingress-nginx/opentelemetry:v20230721-3e2062ee5@sha256:13bee3f5223883d3ca62fee7309ad02d22ec00ff0d7033e3e9aca7a9f60fd472
+
+
     image:
       registry: registry.k8s.io
       image: ingress-nginx/opentelemetry
       tag: "v20230312-helm-chart-4.5.2-28-g66a760794"
       digest: sha256:40f766ac4a9832f36f217bb0e98d44c8d38faeccbfe861fbc1a76af7e9ab257f
-=======
-    name: opentelemetry
-    image: registry.k8s.io/ingress-nginx/opentelemetry:v20230721-3e2062ee5@sha256:13bee3f5223883d3ca62fee7309ad02d22ec00ff0d7033e3e9aca7a9f60fd472
+
+
     distroless: true
->>>>>>> eb1303da
     containerSecurityContext:
       runAsNonRoot: true
       # -- The image's default user, inherited from its base image `cgr.dev/chainguard/static`.

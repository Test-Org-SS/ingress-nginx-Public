--- conflicted
+++ resolved
@@ -31,16 +31,10 @@
 	networking "k8s.io/api/networking/v1"
 	metav1 "k8s.io/apimachinery/pkg/apis/meta/v1"
 
-<<<<<<< HEAD
-	"github.com/pkg/errors"
-	"k8s.io/ingress-nginx/internal/file"
-	"k8s.io/ingress-nginx/internal/ingress"
-=======
 	"k8s.io/ingress-nginx/pkg/apis/ingress"
 
 	klog "k8s.io/klog/v2"
 
->>>>>>> 63dbbdbb
 	"k8s.io/ingress-nginx/internal/net/ssl"
 
 	"k8s.io/ingress-nginx/pkg/util/file"
@@ -324,7 +318,7 @@
 	if secretName == s.defaultSSLCertificate {
 		path, err := ssl.StoreSSLCertOnDisk(nsSecName, sslCert)
 		if err != nil {
-			return nil, errors.Wrap(err, "storing default SSL Certificate")
+			return nil, fmt.Errorf("storing default SSL Certificate: %w", err)
 		}
 
 		sslCert.PemFileName = path

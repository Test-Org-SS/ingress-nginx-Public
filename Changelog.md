# Changelog

<<<<<<< HEAD
=======
### 1.0.0
**This is a breaking change**

This release only supports Kubernetes versions >= v1.19. The support for Ingress Object in `networking.k8s.io/v1beta` is being dropped and manifests should now use `networking.k8s.io/v1`.

**Image:**

- `k8s.gcr.io/ingress-nginx/controller:v1.0.0@sha256:0851b34f69f69352bf168e6ccf30e1e20714a264ab1ecd1933e4d8c0fc3215c6`

**Known Issues**
Ingress Controller only supports cluster scoped IngressClass and needs cluster wide permission for this object, otherwise it is not going to start.
We plan to fix this in v1.0.1 and issues #7510 and #7502 are tracking this.

Changes:
- [X] [#7529](https://github.com/kubernetes/ingress-nginx/pull/7529) End-to-end tests for canary affinity
- [X] [#7489](https://github.com/kubernetes/ingress-nginx/pull/7489) docs: Clarify default-backend behavior
- [X] [#7524](https://github.com/kubernetes/ingress-nginx/pull/7524) docs for migration to apiVersion networking.k8s.io/v1
- [X] [#7443](https://github.com/kubernetes/ingress-nginx/pull/7443) fix ingress-nginx panic when the certificate format is wrong.
- [X] [#7521](https://github.com/kubernetes/ingress-nginx/pull/7521) Update ingress to go 1.17
- [X] [#7493](https://github.com/kubernetes/ingress-nginx/pull/7493) Add appProtocol field to all ServicePorts
- [X] [#7525](https://github.com/kubernetes/ingress-nginx/pull/7525) improve RELEASE.md 
- [X] [#7203](https://github.com/kubernetes/ingress-nginx/pull/7203) Make HPA behavior configurable
- [X] [#7487](https://github.com/kubernetes/ingress-nginx/pull/7487)[Cherry - Pick] - Fix default backend annotation and tests
- [X] [#7459](https://github.com/kubernetes/ingress-nginx/pull/7459) Add controller.watchIngressWithoutClass config option 
- [X] [#7478](https://github.com/kubernetes/ingress-nginx/pull/7478) Release new helm chart with certgen fixed 
- [X] [#7341](https://github.com/kubernetes/ingress-nginx/pull/7341) Fix IngressClass logic for newer releases (#7341)
- [X] [#7355](https://github.com/kubernetes/ingress-nginx/pull/7355) Downgrade Lua modules for s390x (#7355)
- [X] [#7319](https://github.com/kubernetes/ingress-nginx/pull/7319) Lower webhook timeout for digital ocean (#7319)
- [X] [#7161](https://github.com/kubernetes/ingress-nginx/pull/7161) fix: allow scope/tcp/udp configmap namespace to altered (#7161)
- [X] [#7331](https://github.com/kubernetes/ingress-nginx/pull/7331) Fix forwarding of auth-response-headers to gRPC backends (#7331)
- [X] [#7332](https://github.com/kubernetes/ingress-nginx/pull/7332) controller: ignore non-service backends (#7332)
- [X] [#7314](https://github.com/kubernetes/ingress-nginx/pull/7314) Add configuration to disable external name service feature
- [X] [#7313](https://github.com/kubernetes/ingress-nginx/pull/7313) Add file containing stable release 
- [X] [#7311](https://github.com/kubernetes/ingress-nginx/pull/7311) Handle named (non-numeric) ports correctly
- [X] [#7308](https://github.com/kubernetes/ingress-nginx/pull/7308) Updated v1beta1 to v1 as its deprecated
- [X] [#7298](https://github.com/kubernetes/ingress-nginx/pull/7298) Speed up admission hook by eliminating deep copy of Ingresses in CheckIngress 
- [X] [#7242](https://github.com/kubernetes/ingress-nginx/pull/7242) Retry to download maxmind DB if it fails 
- [X] [#7228](https://github.com/kubernetes/ingress-nginx/pull/7228) Discover mounted geoip db files
- [X] [#7208](https://github.com/kubernetes/ingress-nginx/pull/7208) ingress/tcp: add additional error logging on failed
- [X] [#7190](https://github.com/kubernetes/ingress-nginx/pull/7190) chart: using Helm builtin capabilities check
- [X] [#7146](https://github.com/kubernetes/ingress-nginx/pull/7146) Use ENV expansion for namespace in args
- [X] [#7107](https://github.com/kubernetes/ingress-nginx/pull/7107) Fix MaxWorkerOpenFiles calculation on high cores nodes
- [X] [#7076](https://github.com/kubernetes/ingress-nginx/pull/7076) Rewrite clean-nginx-conf.sh in Go to speed up admission webhook
- [X] [#7031](https://github.com/kubernetes/ingress-nginx/pull/7031) Remove mercurial from build
- [X] [#6990](https://github.com/kubernetes/ingress-nginx/pull/6990) Use listen to ensure the port is free
- [X] [#6944](https://github.com/kubernetes/ingress-nginx/pull/6944) Update proper default value for HTTP2MaxConcurrentStreams in Docs
- [X] [#6940](https://github.com/kubernetes/ingress-nginx/pull/6940) Fix definition order of modsecurity directives 
- [X] [#7156] Drops support for Ingress Object v1beta1

### 0.49.0

**Image:**

- `k8s.gcr.io/ingress-nginx/controller:v0.49.0@sha256:e9707504ad0d4c119036b6d41ace4a33596139d3feb9ccb6617813ce48c3eeef`

_New Features:_


_Changes:_

- [x] [#7486](https://github.com/kubernetes/ingress-nginx/pull/7486) Fix default backend annotation test
- [x] [#7481](https://github.com/kubernetes/ingress-nginx/pull/7481) Add linux node selector as default
- [x] [#6750](https://github.com/kubernetes/ingress-nginx/pull/6750) allow kb granularity for lua shared dicts
- [x] [#7463](https://github.com/kubernetes/ingress-nginx/pull/7463) Improved disableaccesslog tests
- [x] [#7485](https://github.com/kubernetes/ingress-nginx/pull/7485) update e2e test images to newest promoted one
- [x] [#7479](https://github.com/kubernetes/ingress-nginx/pull/7479) Make custom-default-backend upstream name more unique
- [x] [#7477](https://github.com/kubernetes/ingress-nginx/pull/7477) Trigger webhook image generation
- [x] [#7475](https://github.com/kubernetes/ingress-nginx/pull/7475) Migrate the webhook-certgen program to inside ingress repo
- [x] [#7331](https://github.com/kubernetes/ingress-nginx/pull/7331) Fix forwarding of auth-response-headers to gRPC backends
- [x] [#7228](https://github.com/kubernetes/ingress-nginx/pull/7228) fix: discover mounted geoip db files
- [x] [#7242](https://github.com/kubernetes/ingress-nginx/pull/7242) Retry to download maxmind DB if it fails
- [x] [#7473](https://github.com/kubernetes/ingress-nginx/pull/7473) update to newest image
- [x] [#7386](https://github.com/kubernetes/ingress-nginx/pull/7386) Add hostname value to override pod's hostname
- [x] [#7467](https://github.com/kubernetes/ingress-nginx/pull/7467) use listen to ensure the port is free
- [x] [#7411](https://github.com/kubernetes/ingress-nginx/pull/7411) Update versions of components for base image, including `nginx-http-auth-digest`, `ngx_http_substitutions_filter_module`, `nginx-opentracing`, `opentracing-cpp`, `ModSecurity-nginx`, `yaml-cpp`, `msgpack-c`, `lua-nginx-module`, `stream-lua-nginx-module`, `lua-upstream-nginx-module`, `luajit2`, `dd-opentracing-cpp`, `ngx_http_geoip2_module`, `nginx_ajp_module`, `lua-resty-string`, `lua-resty-balancer`, `lua-resty-core`, `lua-cjson`, `lua-resty-cookie`, `lua-resty-lrucache`, `lua-resty-dns`, `lua-resty-http`, `lua-resty-memcached`, `lua-resty-ipmatcher`.
- [x] [#7462](https://github.com/kubernetes/ingress-nginx/pull/7462) Update configmap.md
- [x] [#7369](https://github.com/kubernetes/ingress-nginx/pull/7369) Change all master reference to main
- [x] [#7245](https://github.com/kubernetes/ingress-nginx/pull/7245) Allow overriding of the default response format
- [x] [#7449](https://github.com/kubernetes/ingress-nginx/pull/7449) Fix cap for NET_BIND_SERVICE
- [x] [#7450](https://github.com/kubernetes/ingress-nginx/pull/7450) correct ingress-controller naming
- [x] [#7437](https://github.com/kubernetes/ingress-nginx/pull/7437) added K8s v1.22 tip for kind cluster,bug-report
- [x] [#7455](https://github.com/kubernetes/ingress-nginx/pull/7455) Add documentation for monitoring without helm
- [x] [#7454](https://github.com/kubernetes/ingress-nginx/pull/7454) Update go version to v1.16, modules and remove ioutil
- [x] [#7452](https://github.com/kubernetes/ingress-nginx/pull/7452) run k8s job ci pipeline with 1.21.2 in main branch
- [x] [#7451](https://github.com/kubernetes/ingress-nginx/pull/7451) Prepare for go v1.16
- [x] [#7434](https://github.com/kubernetes/ingress-nginx/pull/7434) Helm - Enable configuring request and limit for containers in webhook jobs
- [x] [#6864](https://github.com/kubernetes/ingress-nginx/pull/6864) Add scope configuration check
- [x] [#7421](https://github.com/kubernetes/ingress-nginx/pull/7421) Bump PDB API version to v1
- [x] [#7431](https://github.com/kubernetes/ingress-nginx/pull/7431) Add http request test to annotaion ssl cipher test
- [x] [#7426](https://github.com/kubernetes/ingress-nginx/pull/7426) Removed tabs and one extra-space
- [x] [#7423](https://github.com/kubernetes/ingress-nginx/pull/7423) Fixed chart version
- [x] [#7424](https://github.com/kubernetes/ingress-nginx/pull/7424) Add dev-v1 branch into helm releaser
- [x] [#7415](https://github.com/kubernetes/ingress-nginx/pull/7415) added checks to verify backend works with the given configs
- [x] [#7371](https://github.com/kubernetes/ingress-nginx/pull/7371) Enable session affinity for canaries
- [x] [#6985](https://github.com/kubernetes/ingress-nginx/pull/6985) auto backend protocol for HTTP/HTTPS
- [x] [#7394](https://github.com/kubernetes/ingress-nginx/pull/7394) reorder contributing infos
- [x] [#7224](https://github.com/kubernetes/ingress-nginx/pull/7224) docs：update troubleshooting.md
- [x] [#7353](https://github.com/kubernetes/ingress-nginx/pull/7353) aws-load-balancer-internal is a boolean value
- [x] [#7387](https://github.com/kubernetes/ingress-nginx/pull/7387) Automatically add area labels to help triaging
- [x] [#7360](https://github.com/kubernetes/ingress-nginx/pull/7360) grpc - replaced fortune-builder app with official greeter app
- [x] [#7361](https://github.com/kubernetes/ingress-nginx/pull/7361) doc: fix monitoring usage docs
- [x] [#7365](https://github.com/kubernetes/ingress-nginx/pull/7365) update OWNERS and aliases files
- [x] [#7039](https://github.com/kubernetes/ingress-nginx/pull/7039) Add missing tests for store/endpoint
- [x] [#7364](https://github.com/kubernetes/ingress-nginx/pull/7364) Add cpanato as Helm chart approver
- [x] [#7362](https://github.com/kubernetes/ingress-nginx/pull/7362) changed syntax from v1beta1 to v1

### 0.48.1

**Image:**

- `k8s.gcr.io/ingress-nginx/controller:v0.48.1@sha256:e9fb216ace49dfa4a5983b183067e97496e7a8b307d2093f4278cd550c303899`

_New Features:_


_Changes:_

- [X] [#7298](https://github.com/kubernetes/ingress-nginx/pull/ ) Speed up admission hook by eliminating deep 
  copy of Ingresses in CheckIngress
- [X] [#6940](https://github.com/kubernetes/ingress-nginx/pull/6940) Fix definition order of modsecurity 
  directives for controller
- [X] [#7314](https://github.com/kubernetes/ingress-nginx/pull/7314) Add configuration to disable external name service feature #7314
- [X] [#7076](https://github.com/kubernetes/ingress-nginx/pull/7076) Rewrite clean-nginx-conf.sh in Go to speed up 
  admission webhook
- [X] [#7255](https://github.com/kubernetes/ingress-nginx/pull/7255) Fix nilpointer in admission and remove failing 
  test #7255 
- [X] [#7216](https://github.com/kubernetes/ingress-nginx/pull/7216) Admission: Skip validation checks if an ingress 
  is marked as deleted #7216
  
### 1.0.0-beta.3
** This is a breaking change**

This release only supports Kubernetes versions >= v1.19. The support for Ingress Object in `networking.k8s.io/v1beta` is being dropped and manifests should now use `networking.k8s.io/v1`.

**Image:**

- `k8s.gcr.io/ingress-nginx/controller:v1.0.0-beta.3@sha256:44a7a06b71187a4529b0a9edee5cc22bdf71b414470eff696c3869ea8d90a695`

Changes:

- [X] [#7487](https://github.com/kubernetes/ingress-nginx/pull/7487)[Cherry - Pick] - Fix default backend annotation and tests
- [X] [#7459](https://github.com/kubernetes/ingress-nginx/pull/7459) Add controller.watchIngressWithoutClass config option 
- [X] [#7478](https://github.com/kubernetes/ingress-nginx/pull/7478) Release new helm chart with certgen fixed 

### 1.0.0-beta.1
**THIS IS A BREAKING CHANGE**

This release only supports Kubernetes versions >= v1.19. The support for Ingress Object in `networking.k8s.io/v1beta` is being dropped and manifests should now use `networking.k8s.io/v1`.

**Image:**

- `k8s.gcr.io/ingress-nginx/controller:v1.0.0-beta.1@sha256:f058f3fdc940095957695829745956c6acddcaef839907360965e27fd3348e2e`

_ New Features:_

_Changes:_

- [X] [#7341](https://github.com/kubernetes/ingress-nginx/pull/7341) Fix IngressClass logic for newer releases (#7341)
- [X] [#7355](https://github.com/kubernetes/ingress-nginx/pull/7355) Downgrade Lua modules for s390x (#7355)
- [X] [#7319](https://github.com/kubernetes/ingress-nginx/pull/7319) Lower webhook timeout for digital ocean (#7319)
- [X] [#7161](https://github.com/kubernetes/ingress-nginx/pull/7161) fix: allow scope/tcp/udp configmap namespace to altered (#7161)
- [X] [#7331](https://github.com/kubernetes/ingress-nginx/pull/7331) Fix forwarding of auth-response-headers to gRPC backends (#7331)
- [X] [#7332](https://github.com/kubernetes/ingress-nginx/pull/7332) controller: ignore non-service backends (#7332)

>>>>>>> 19df0a3c
### 1.0.0-alpha.2
**THIS IS A BREAKING CHANGE**

This release only supports Kubernetes versions >= v1.19. The support for Ingress Object in `networking.k8s.io/v1beta` is being dropped and manifests should now use `networking.k8s.io/v1`.

**Image:**

- `k8s.gcr.io/ingress-nginx/controller:v1.0.0-alpha.2@sha256:04a0ad3a1279c2a58898e789eed767eafa138ee1e5b9b23a988c6e8485cf958d`

_ New Features:_

- [X] [#7314](https://github.com/kubernetes/ingress-nginx/pull/7314) Add configuration to disable external name service feature
- [X] [#7313](https://github.com/kubernetes/ingress-nginx/pull/7313) Add file containing stable release 
- [X] [#7311](https://github.com/kubernetes/ingress-nginx/pull/7311) Handle named (non-numeric) ports correctly
- [X] [#7308](https://github.com/kubernetes/ingress-nginx/pull/7308) Updated v1beta1 to v1 as its deprecated
- [X] [#7298](https://github.com/kubernetes/ingress-nginx/pull/7298) Speed up admission hook by eliminating deep copy of Ingresses in CheckIngress 
- [X] [#7242](https://github.com/kubernetes/ingress-nginx/pull/7242) Retry to download maxmind DB if it fails 
- [X] [#7228](https://github.com/kubernetes/ingress-nginx/pull/7228) Discover mounted geoip db files
- [X] [#7208](https://github.com/kubernetes/ingress-nginx/pull/7208) ingress/tcp: add additional error logging on failed
- [X] [#7190](https://github.com/kubernetes/ingress-nginx/pull/7190) chart: using Helm builtin capabilities check
- [X] [#7146](https://github.com/kubernetes/ingress-nginx/pull/7146) Use ENV expansion for namespace in args
- [X] [#7107](https://github.com/kubernetes/ingress-nginx/pull/7107) Fix MaxWorkerOpenFiles calculation on high cores nodes
- [X] [#7076](https://github.com/kubernetes/ingress-nginx/pull/7076) Rewrite clean-nginx-conf.sh in Go to speed up admission webhook
- [X] [#7031](https://github.com/kubernetes/ingress-nginx/pull/7031) Remove mercurial from build
- [X] [#6990](https://github.com/kubernetes/ingress-nginx/pull/6990) Use listen to ensure the port is free
- [X] [#6944](https://github.com/kubernetes/ingress-nginx/pull/6944) Update proper default value for HTTP2MaxConcurrentStreams in Docs
- [X] [#6940](https://github.com/kubernetes/ingress-nginx/pull/6940) Fix definition order of modsecurity directives 

### 1.0.0-alpha.1
**THIS IS A BREAKING CHANGE**

This release only supports Kubernetes versions >= v1.19. The support for Ingress Object in `networking.k8s.io/v1beta` is being dropped and manifests should now use `networking.k8s.io/v1`.

**Image:**

- `k8s.gcr.io/ingress-nginx/controller:v1.0.0-alpha.1@sha256:32f3f02a038c0d7cf33b71a14028c3a4ddee6f4c3fe5fadfa14b915e5e0d9faf`

_ New Features:_

- [X] [#7156] Drops support for Ingress Object v1beta1

### 0.47.0

**Image:**

- `k8s.gcr.io/ingress-nginx/controller:v0.47.0@sha256:a1e4efc107be0bb78f32eaec37bef17d7a0c81bec8066cdf2572508d21351d0b`

_New Features:_

- [X] [#7137] Add support for custom probes

_Changes:_

- [X] [#7179](https://github.com/kubernetes/ingress-nginx/pull/7179) Upgrade Nginx to 1.20.1 
- [X] [#7101](https://github.com/kubernetes/ingress-nginx/pull/7101)  Removed Codecov
- [X] [#6993](https://github.com/kubernetes/ingress-nginx/pull/6993)  Fix cookieAffinity log printing error
- [X] [#7046](https://github.com/kubernetes/ingress-nginx/pull/7046)  Allow configuring controller container name
- [X] [#6994](https://github.com/kubernetes/ingress-nginx/pull/6994)  Fixed oauth2 callback url 
- [X] [#6740](https://github.com/kubernetes/ingress-nginx/pull/6740)  non-host canary ingress use default server name as host to merge 
- [X] [#7126](https://github.com/kubernetes/ingress-nginx/pull/7126)  set x-forwarded-scheme to be the same as x-forwarded-proto
- [X] [#6734](https://github.com/kubernetes/ingress-nginx/pull/6734)  Update controller-poddisruptionbudget.yaml
- [X] [#7117](https://github.com/kubernetes/ingress-nginx/pull/7117)  Adding annotations for HPA

### 0.46.0

**Image:**

- `k8s.gcr.io/ingress-nginx/controller:v0.46.0@sha256:52f0058bed0a17ab0fb35628ba97e8d52b5d32299fbc03cc0f6c7b9ff036b61a`

_Changes:_

- [#7092](https://github.com/kubernetes/ingress-nginx/pull/7092) Removes the possibility of using localhost in ExternalNames as endpoints


### 0.45.0

**Image:**

- `k8s.gcr.io/ingress-nginx/controller:v0.45.0@sha256:c4390c53f348c3bd4e60a5dd6a11c35799ae78c49388090140b9d72ccede1755`

_New Features:_

- Update the Ingress Controller Image to correct OpenSSL CVEs
- Add support for Jaeger Endpoint [#6884](https://github.com/kubernetes/ingress-nginx/pull/6884)
- Allow Multiple Publish Status Addresses [#6856](https://github.com/kubernetes/ingress-nginx/pull/6856)

_Changes:_

- [X] [#6995](https://github.com/kubernetes/ingress-nginx/pull/6995) updating nginx base image across repo
- [X] [#6983](https://github.com/kubernetes/ingress-nginx/pull/6983) Expose Geo IP subdivision 1 as variables
- [X] [#6979](https://github.com/kubernetes/ingress-nginx/pull/6979) Changed servicePort value for metrics
- [X] [#6971](https://github.com/kubernetes/ingress-nginx/pull/6971) Fix crl not reload when crl got updated in the ca secret
- [X] [#6957](https://github.com/kubernetes/ingress-nginx/pull/6957) Add ability to specify automountServiceAccountToken
- [X] [#6956](https://github.com/kubernetes/ingress-nginx/pull/6956) update nginx base image, handle jaeger propagation format 
- [X] [#6936](https://github.com/kubernetes/ingress-nginx/pull/6936) update tracing libraries for opentracing 1.6.0 
- [X] [#6908](https://github.com/kubernetes/ingress-nginx/pull/6908) feat(chart) Add volumes to default-backend deployment #6908 
- [X] [#6884](https://github.com/kubernetes/ingress-nginx/pull/6884) jaeger-endpoint feature for non-agent trace collectors
- [X] [#6856](https://github.com/kubernetes/ingress-nginx/pull/6856) Allow multiple publish status addresses
- [X] [#6971](https://github.com/kubernetes/ingress-nginx/pull/6971) Fix bug related to CRL update

### 0.44.0

**Image:**

- `k8s.gcr.io/ingress-nginx/controller:v0.44.0@sha256:3dd0fac48073beaca2d67a78c746c7593f9c575168a17139a9955a82c63c4b9a`

_New Features:_

- Update alpine to v3.13
- client-go v0.20.2
- New option to set a shutdown grace period [#5855](https://github.com/kubernetes/ingress-nginx/pull/5855)
- Support for Global/Distributed Rate Limiting [#6673](https://github.com/kubernetes/ingress-nginx/pull/6673
- Update kube-webhook-certgen image to v1.5.1

_Changes:_

- [X] [#5855](https://github.com/kubernetes/ingress-nginx/pull/5855) New option to set a shutdown grace period
- [X] [#6530](https://github.com/kubernetes/ingress-nginx/pull/6530) #6477 Allow specifying the loadBalancerIP for the internal load balancer
- [X] [#6667](https://github.com/kubernetes/ingress-nginx/pull/6667) Correct the value for setting a static IP
- [X] [#6669](https://github.com/kubernetes/ingress-nginx/pull/6669) chore: Add test to internal ingress resolver pkg
- [X] [#6673](https://github.com/kubernetes/ingress-nginx/pull/6673) Add Global/Distributed Rate Limiting support
- [X] [#6679](https://github.com/kubernetes/ingress-nginx/pull/6679) Bugfix: fix incomplete log
- [X] [#6695](https://github.com/kubernetes/ingress-nginx/pull/6695) include lua-resty-ipmatcher and lua-resty-global-throttle inn the base image
- [X] [#6705](https://github.com/kubernetes/ingress-nginx/pull/6705) Update nginx alpine image to 3.12
- [X] [#6708](https://github.com/kubernetes/ingress-nginx/pull/6708) fix generated code for the new year
- [X] [#6710](https://github.com/kubernetes/ingress-nginx/pull/6710) Update nginx base image
- [X] [#6711](https://github.com/kubernetes/ingress-nginx/pull/6711) Update test container images
- [X] [#6712](https://github.com/kubernetes/ingress-nginx/pull/6712) Update tag version
- [X] [#6717](https://github.com/kubernetes/ingress-nginx/pull/6717) fix ipmatcher installation
- [X] [#6718](https://github.com/kubernetes/ingress-nginx/pull/6718) generalize cidr parsing and improve lua tests
- [X] [#6719](https://github.com/kubernetes/ingress-nginx/pull/6719) Update nginx image
- [X] [#6720](https://github.com/kubernetes/ingress-nginx/pull/6720) Update test runner image
- [X] [#6724](https://github.com/kubernetes/ingress-nginx/pull/6724) e2e test for requiring memcached setting to configure global rate limit
- [X] [#6726](https://github.com/kubernetes/ingress-nginx/pull/6726) add body_filter_by_lua_block lua plugin to ingress-nginx
- [X] [#6730](https://github.com/kubernetes/ingress-nginx/pull/6730) Do not create HPA if default backend not enabled
- [X] [#6754](https://github.com/kubernetes/ingress-nginx/pull/6754) Fix KEDA autoscaler resource
- [X] [#6756](https://github.com/kubernetes/ingress-nginx/pull/6756) Dashboard Panel supposed to show average is showing sum.
- [X] [#6760](https://github.com/kubernetes/ingress-nginx/pull/6760) Update alpine to 3.13
- [X] [#6761](https://github.com/kubernetes/ingress-nginx/pull/6761) Adding quotes in the serviceAccount name in Helm values.
- [X] [#6764](https://github.com/kubernetes/ingress-nginx/pull/6764) Update nginx image
- [X] [#6767](https://github.com/kubernetes/ingress-nginx/pull/6767) Remove ClusterRole when scope option is enabled
- [X] [#6783](https://github.com/kubernetes/ingress-nginx/pull/6783) Add custom annotations to ScaledObject #6757
- [X] [#6785](https://github.com/kubernetes/ingress-nginx/pull/6785) Update kube-webhook-certgen image to v1.5.1
- [X] [#6786](https://github.com/kubernetes/ingress-nginx/pull/6786) Release helm chart v3.21.0
- [X] [#6787](https://github.com/kubernetes/ingress-nginx/pull/6787) Update static manifests
- [X] [#6788](https://github.com/kubernetes/ingress-nginx/pull/6788) Update go dependencies
- [X] [#6790](https://github.com/kubernetes/ingress-nginx/pull/6790) :bug: return error if tempconfig missing
- [X] [#6796](https://github.com/kubernetes/ingress-nginx/pull/6796) Updates to the custom default SSL certificate must trigger a reload
- [X] [#6802](https://github.com/kubernetes/ingress-nginx/pull/6802) Add value for configuring a custom Diffie-Hellman parameters file
- [X] [#6811](https://github.com/kubernetes/ingress-nginx/pull/6811) add --status-port flag to dbg
- [X] [#6815](https://github.com/kubernetes/ingress-nginx/pull/6815) Allow use of numeric namespaces in helm chart
- [X] [#6817](https://github.com/kubernetes/ingress-nginx/pull/6817) corrected nginx configuration doc path
- [X] [#6818](https://github.com/kubernetes/ingress-nginx/pull/6818) Release helm chart v3.22.0
- [X] [#6819](https://github.com/kubernetes/ingress-nginx/pull/6819) Update kind and kindest images
- [X] [#6830](https://github.com/kubernetes/ingress-nginx/pull/6830) Remove extra comma for Tracing Jaeger config json
- [X] [#6832](https://github.com/kubernetes/ingress-nginx/pull/6832) Fix e2e build
- [X] [#6842](https://github.com/kubernetes/ingress-nginx/pull/6842) Change chart-testing image

_Documentation:_

- [X] [#6723](https://github.com/kubernetes/ingress-nginx/pull/6723) fix link in annotation docs
- [X] [#6727](https://github.com/kubernetes/ingress-nginx/pull/6727) Fix the documentation for the proxy-ssl-secret and the auth-tls-secret annotations
- [X] [#6738](https://github.com/kubernetes/ingress-nginx/pull/6738) docs/deploy: fix grammar and inconsistencies
- [X] [#6741](https://github.com/kubernetes/ingress-nginx/pull/6741) Update mkdocs, fix nodeport link and add microk8s link
- [X] [#6746](https://github.com/kubernetes/ingress-nginx/pull/6746) Move Azure deploy note to right item on doc page
- [X] [#6749](https://github.com/kubernetes/ingress-nginx/pull/6749) Update README.md
- [X] [#6789](https://github.com/kubernetes/ingress-nginx/pull/6789) Update e2e tests link markdown
- [X] [#6813](https://github.com/kubernetes/ingress-nginx/pull/6813) Added docs to clear up PROXY definition
- [X] [#6823](https://github.com/kubernetes/ingress-nginx/pull/6823) Change break link for documentation

### 0.43.0

**Image:**

- `k8s.gcr.io/ingress-nginx/controller:v0.43.0@sha256:9bba603b99bf25f6d117cf1235b6598c16033ad027b143c90fa5b3cc583c5713`

_New Features:_

- Support local GeoIP database mirror [#6685](https://github.com/kubernetes/ingress-nginx/pull/6685)

_Changes:_

- [X] [#6676](https://github.com/kubernetes/ingress-nginx/pull/6676) include new resty lua libs in base image
- [X] [#6680](https://github.com/kubernetes/ingress-nginx/pull/6680) Update cloudbuild gcb-docker-gcloud image
- [X] [#6682](https://github.com/kubernetes/ingress-nginx/pull/6682) Update nginx image
- [X] [#6683](https://github.com/kubernetes/ingress-nginx/pull/6683) Remove dead code
- [X] [#6684](https://github.com/kubernetes/ingress-nginx/pull/6684) Update ingress-nginx test image
- [X] [#6685](https://github.com/kubernetes/ingress-nginx/pull/6685) Add GeoIP Local mirror support
- [X] [#6688](https://github.com/kubernetes/ingress-nginx/pull/6688) feat: allow volume-type emptyDir in controller podsecuritypolicy
- [X] [#6691](https://github.com/kubernetes/ingress-nginx/pull/6691) Helm: Ingress config change
- [X] [#6692](https://github.com/kubernetes/ingress-nginx/pull/6692) add string split function to template funcMap
- [X] [#6694](https://github.com/kubernetes/ingress-nginx/pull/6694) Release helm chart

### 0.42.0

**Image:**

- `k8s.gcr.io/ingress-nginx/controller:v0.42.0@sha256:f7187418c647af4a0039938b0ab36c2322ac3662d16be69f9cc178bfd25f7eee`

_New Features:_

- NGINX 1.19.6
- Go 1.15.6
- client-go v0.20.0
- Support [Keda Autoscaling](https://github.com/kubernetes/ingress-nginx/pull/6493) in helm chart
- Support custom redirect URL parameter in external authentication [#6294](https://github.com/kubernetes/ingress-nginx/pull/6294)

_Changes:_

- [X] [#6294](https://github.com/kubernetes/ingress-nginx/pull/6294) Allow customisation of redirect URL parameter in external auth redirects
- [X] [#6461](https://github.com/kubernetes/ingress-nginx/pull/6461) Update kind github action
- [X] [#6469](https://github.com/kubernetes/ingress-nginx/pull/6469) Allow custom service names for controller and backend (#6457)
- [X] [#6470](https://github.com/kubernetes/ingress-nginx/pull/6470) Added role binding for 'ingress-nginx-admission' to PSP example (#6018)
- [X] [#6473](https://github.com/kubernetes/ingress-nginx/pull/6473) Enable external auth e2e tests
- [X] [#6480](https://github.com/kubernetes/ingress-nginx/pull/6480) Refactor extraction of ingress pod details
- [X] [#6485](https://github.com/kubernetes/ingress-nginx/pull/6485) Fix sum value of nginx process connections
- [X] [#6493](https://github.com/kubernetes/ingress-nginx/pull/6493) Support Keda Autoscaling
- [X] [#6499](https://github.com/kubernetes/ingress-nginx/pull/6499) Fix opentracing propagation on auth-url
- [X] [#6505](https://github.com/kubernetes/ingress-nginx/pull/6505) Reorder HPA resource list to work with GitOps tooling
- [X] [#6514](https://github.com/kubernetes/ingress-nginx/pull/6514) Remove helm2 support and update docs
- [X] [#6526](https://github.com/kubernetes/ingress-nginx/pull/6526) Fix helm repo update command
- [X] [#6529](https://github.com/kubernetes/ingress-nginx/pull/6529) Fix ErrorLogLevel in stream contexts
- [X] [#6533](https://github.com/kubernetes/ingress-nginx/pull/6533) Update nginx to 1.19.5
- [X] [#6544](https://github.com/kubernetes/ingress-nginx/pull/6544) Fix the name of default backend variable
- [X] [#6546](https://github.com/kubernetes/ingress-nginx/pull/6546) bugfix: update trafficShapingPolicy not working in ewma load-balance
- [X] [#6550](https://github.com/kubernetes/ingress-nginx/pull/6550) Ensure any change in the charts directory trigger ci tests
- [X] [#6553](https://github.com/kubernetes/ingress-nginx/pull/6553) fixes: allow user to specify the maxmium number of retries in stream block
- [X] [#6558](https://github.com/kubernetes/ingress-nginx/pull/6558) Update kindest image
- [X] [#6560](https://github.com/kubernetes/ingress-nginx/pull/6560) Fix nginx ingress variables for definitions without hosts
- [X] [#6561](https://github.com/kubernetes/ingress-nginx/pull/6561) Disable HTTP/2 in the webhook server
- [X] [#6571](https://github.com/kubernetes/ingress-nginx/pull/6571) Add gosec action
- [X] [#6574](https://github.com/kubernetes/ingress-nginx/pull/6574) Release helm chart v3.13.0
- [X] [#6576](https://github.com/kubernetes/ingress-nginx/pull/6576) Fix nginx ingress variables for definitions with Backend
- [X] [#6577](https://github.com/kubernetes/ingress-nginx/pull/6577) Update build TAG
- [X] [#6578](https://github.com/kubernetes/ingress-nginx/pull/6578) Update helm chart-testing image
- [X] [#6580](https://github.com/kubernetes/ingress-nginx/pull/6580) fix for 6564
- [X] [#6586](https://github.com/kubernetes/ingress-nginx/pull/6586) fix(chart): Move 'maxmindLicenseKey' to `controller.maxmindLicenseKey`
- [X] [#6587](https://github.com/kubernetes/ingress-nginx/pull/6587) feat(nginx.tmpl): Add support for GeoLite2-Country and GeoIP2-Country databases
- [X] [#6592](https://github.com/kubernetes/ingress-nginx/pull/6592) Update github actions
- [X] [#6593](https://github.com/kubernetes/ingress-nginx/pull/6593) Rollback chart-releaser action
- [X] [#6594](https://github.com/kubernetes/ingress-nginx/pull/6594) Fix chart-releaser action
- [X] [#6595](https://github.com/kubernetes/ingress-nginx/pull/6595) Fix helm chart releaser action
- [X] [#6596](https://github.com/kubernetes/ingress-nginx/pull/6596) Fix helm chart releaser action
- [X] [#6600](https://github.com/kubernetes/ingress-nginx/pull/6600) Bugfix: some requests fail with 503 when nginx reload
- [X] [#6607](https://github.com/kubernetes/ingress-nginx/pull/6607) fix flaky lua tests
- [X] [#6608](https://github.com/kubernetes/ingress-nginx/pull/6608) make sure canary attributes are reset on ewma backend sync
- [X] [#6614](https://github.com/kubernetes/ingress-nginx/pull/6614) Refactor ingress nginx variables
- [X] [#6617](https://github.com/kubernetes/ingress-nginx/pull/6617) Allow FQDN for ExternalName Service
- [X] [#6620](https://github.com/kubernetes/ingress-nginx/pull/6620) Fix sticky session not set for host in server-alias annotation (#6448)
- [X] [#6621](https://github.com/kubernetes/ingress-nginx/pull/6621) Update go dependencies
- [X] [#6627](https://github.com/kubernetes/ingress-nginx/pull/6627) Update nginx to 1.19.6
- [X] [#6628](https://github.com/kubernetes/ingress-nginx/pull/6628) Update nginx image
- [X] [#6629](https://github.com/kubernetes/ingress-nginx/pull/6629) Add kind e2e tests support for k8s v1.20.0
- [X] [#6635](https://github.com/kubernetes/ingress-nginx/pull/6635) Update test images and go to 1.15.6
- [X] [#6638](https://github.com/kubernetes/ingress-nginx/pull/6638) Update test images
- [X] [#6639](https://github.com/kubernetes/ingress-nginx/pull/6639) Don't pick tried endpoint & count the latest in ewma balancer
- [X] [#6646](https://github.com/kubernetes/ingress-nginx/pull/6646) Adding LoadBalancerIP value for internal service to Helm chart
- [X] [#6652](https://github.com/kubernetes/ingress-nginx/pull/6652) Change helm chart tag name to disambiguate purpose
- [X] [#6660](https://github.com/kubernetes/ingress-nginx/pull/6660) Fix chart-releaser action

_Documentation:_

- [X] [#6481](https://github.com/kubernetes/ingress-nginx/pull/6481) docs(annotations): explicit redirect status code
- [X] [#6486](https://github.com/kubernetes/ingress-nginx/pull/6486) Fix typo
- [X] [#6528](https://github.com/kubernetes/ingress-nginx/pull/6528) Spelling
- [X] [#6494](https://github.com/kubernetes/ingress-nginx/pull/6494) Update development.md with docker version and experimental feature requirment
- [X] [#6501](https://github.com/kubernetes/ingress-nginx/pull/6501) Add Chart changelog instructions
- [X] [#6541](https://github.com/kubernetes/ingress-nginx/pull/6541) fixed misspell
- [X] [#6551](https://github.com/kubernetes/ingress-nginx/pull/6551) Add documentation to activate DHE based ciphers
- [X] [#6566](https://github.com/kubernetes/ingress-nginx/pull/6566) fix docs  log-format-upstream sample
- [X] [#6579](https://github.com/kubernetes/ingress-nginx/pull/6579) Update README.md
- [X] [#6598](https://github.com/kubernetes/ingress-nginx/pull/6598) Add a link to the helm ingress-nginx `CHANGELOG.md` file to the `README.md` file
- [X] [#6623](https://github.com/kubernetes/ingress-nginx/pull/6623) fix typo
- [X] [#6636](https://github.com/kubernetes/ingress-nginx/pull/6636) Fix link to kustomize docs
- [X] [#6642](https://github.com/kubernetes/ingress-nginx/pull/6642) Update README.md
- [X] [#6665](https://github.com/kubernetes/ingress-nginx/pull/6665) added AKS specific documentation

### 0.41.2

**Image:**

- `k8s.gcr.io/ingress-nginx/controller:v0.41.2@sha256:1f4f402b9c14f3ae92b11ada1dfe9893a88f0faeb0b2f4b903e2c67a0c3bf0de`

Fix regression introduced in 0.41.0 with external authentication

_Changes:_

- [X] [#6467](https://github.com/kubernetes/ingress-nginx/pull/6467) Add PathType details in external auth location

### 0.41.1

**Image:**

- `k8s.gcr.io/ingress-nginx/controller:v0.41.1@sha256:595f5c08aaa2bdfd1afdfb2e0f1a668bc85d96f80c097ddb3d4241f0c9122549`

Fix routing regression introduced in 0.41.0 with PathType Exact

_Changes:_

- [X] [#6417](https://github.com/kubernetes/ingress-nginx/pull/6417) Reload nginx when L4 proxy protocol change
- [X] [#6422](https://github.com/kubernetes/ingress-nginx/pull/6422) Add comment indicating server-snippet section
- [X] [#6423](https://github.com/kubernetes/ingress-nginx/pull/6423) Add Default backend HPA autoscaling.
- [X] [#6426](https://github.com/kubernetes/ingress-nginx/pull/6426) Alternate to respecting setting admissionWebhooks.failurePolicy in values.yaml
- [X] [#6443](https://github.com/kubernetes/ingress-nginx/pull/6443) Refactor handling of path Prefix and Exact
- [X] [#6445](https://github.com/kubernetes/ingress-nginx/pull/6445) fix: empty IngressClassName, Error handling
- [X] [#6447](https://github.com/kubernetes/ingress-nginx/pull/6447) Improve class.IsValid logs

### 0.41.0

**Image:**

- `k8s.gcr.io/ingress-nginx/controller:v0.41.0@sha256:e6019e536cfb921afb99408d5292fa88b017c49dd29d05fc8dbc456aa770d590`

_New Features:_

- NGINX 1.19.4
- Go 1.15.3
- client-go v0.19.3
- alpine 3.12
- jettech/kube-webhook-certgen v1.5.0

_Changes:_

- [X] [#6037](https://github.com/kubernetes/ingress-nginx/pull/6037) Do not append a trailing slash on redirects
- [X] [#6255](https://github.com/kubernetes/ingress-nginx/pull/6255) Update datadog opentracing plugin to v1.2.0
- [X] [#6260](https://github.com/kubernetes/ingress-nginx/pull/6260) Allow Helm Chart to customize admission webhook's annotations, timeoutSeconds, namespaceSelector, objectSelector and cert files locations
- [X] [#6261](https://github.com/kubernetes/ingress-nginx/pull/6261) Add datadog environment as a configuration option
- [X] [#6268](https://github.com/kubernetes/ingress-nginx/pull/6268) Update helm chart
- [X] [#6282](https://github.com/kubernetes/ingress-nginx/pull/6282) Enable e2e tests for k8s v1.16
- [X] [#6283](https://github.com/kubernetes/ingress-nginx/pull/6283) Start v0.41.0 cycle
- [X] [#6299](https://github.com/kubernetes/ingress-nginx/pull/6299) Fix helm chart release
- [X] [#6304](https://github.com/kubernetes/ingress-nginx/pull/6304) Update nginx image
- [X] [#6305](https://github.com/kubernetes/ingress-nginx/pull/6305) Add default linux nodeSelector
- [X] [#6316](https://github.com/kubernetes/ingress-nginx/pull/6316) Numerals in podAnnotations in quotes #6315
- [X] [#6319](https://github.com/kubernetes/ingress-nginx/pull/6319) Update static manifests
- [X] [#6325](https://github.com/kubernetes/ingress-nginx/pull/6325) Filter out secrets that belong to Helm v3
- [X] [#6326](https://github.com/kubernetes/ingress-nginx/pull/6326) Fix liveness and readiness probe path in daemonset chart
- [X] [#6331](https://github.com/kubernetes/ingress-nginx/pull/6331) fix for 6219
- [X] [#6348](https://github.com/kubernetes/ingress-nginx/pull/6348) Add validation for wildcard server names
- [X] [#6349](https://github.com/kubernetes/ingress-nginx/pull/6349) Refactor Exact path matching
- [X] [#6356](https://github.com/kubernetes/ingress-nginx/pull/6356) Add securitycontext settings on defaultbackend
- [X] [#6366](https://github.com/kubernetes/ingress-nginx/pull/6366) Enable validation of ingress definitions from extensions package
- [X] [#6372](https://github.com/kubernetes/ingress-nginx/pull/6372) Check pod is ready
- [X] [#6373](https://github.com/kubernetes/ingress-nginx/pull/6373) Remove k8s.io/kubernetes dependency
- [X] [#6375](https://github.com/kubernetes/ingress-nginx/pull/6375) Improve log messages
- [X] [#6377](https://github.com/kubernetes/ingress-nginx/pull/6377) Added loadBalancerSourceRanges for internal lbs
- [X] [#6382](https://github.com/kubernetes/ingress-nginx/pull/6382) fix: OWASP CoreRuleSet rules for NodeJS and Java
- [X] [#6383](https://github.com/kubernetes/ingress-nginx/pull/6383) Update nginx to 1.19.4
- [X] [#6384](https://github.com/kubernetes/ingress-nginx/pull/6384) Update nginx image to 1.19.4
- [X] [#6385](https://github.com/kubernetes/ingress-nginx/pull/6385) Update helm stable repo
- [X] [#6388](https://github.com/kubernetes/ingress-nginx/pull/6388) Update nginx image in project images
- [X] [#6389](https://github.com/kubernetes/ingress-nginx/pull/6389) Support prefix pathtype
- [X] [#6390](https://github.com/kubernetes/ingress-nginx/pull/6390) Update go to 1.15.3
- [X] [#6391](https://github.com/kubernetes/ingress-nginx/pull/6391) Update alpine packages
- [X] [#6392](https://github.com/kubernetes/ingress-nginx/pull/6392) Update test images
- [X] [#6395](https://github.com/kubernetes/ingress-nginx/pull/6395) Update jettech/kube-webhook-certgen image
- [X] [#6401](https://github.com/kubernetes/ingress-nginx/pull/6401) Fix controller service annotations
- [X] [#6412](https://github.com/kubernetes/ingress-nginx/pull/6412) Improve ingress class error message

_Documentation:_

- [X] [#6272](https://github.com/kubernetes/ingress-nginx/pull/6272) Update hardening guide doc
- [X] [#6278](https://github.com/kubernetes/ingress-nginx/pull/6278) Sync user guide with config defaults changes
- [X] [#6321](https://github.com/kubernetes/ingress-nginx/pull/6321) Fix typo
- [X] [#6403](https://github.com/kubernetes/ingress-nginx/pull/6403) Initial helm chart changelog

### 0.40.2

**Image:**

- `k8s.gcr.io/ingress-nginx/controller:v0.40.2@sha256:46ba23c3fbaafd9e5bd01ea85b2f921d9f2217be082580edc22e6c704a83f02f`

Improve HandleAdmission resiliency

_Changes:_

- [X] [#6284](https://github.com/kubernetes/ingress-nginx/pull/6284) Improve HandleAdmission resiliency

### 0.40.1

**Image:**

- `k8s.gcr.io/ingress-nginx/controller:v0.40.1@sha256:abffcf2d25e3e7c7b67a315a7c664ec79a1588c9c945d3c7a75637c2f55caec6`

Fix regression with clusters running v1.16 where AdmissionReview V1 is available but not enabled.

_Changes:_

- [X] [#6265](https://github.com/kubernetes/ingress-nginx/pull/6265) Add support for admission review v1beta1


### 0.40.0

**Image:**

- `k8s.gcr.io/ingress-nginx/controller:v0.40.0@sha256:b954d8ff1466eb236162c644bd64e9027a212c82b484cbe47cc21da45fe8bc59`

_Breaking Changes:_

Kubernetes v1.16 or higher is required.
Only ValidatingWebhookConfiguration AdmissionReviewVersions v1 is supported.

Following the [Ingress extensions/v1beta1](https://kubernetes.io/blog/2019/07/18/api-deprecations-in-1-16) deprecation, please use `networking.k8s.io/v1beta1` or `networking.k8s.io/v1` (Kubernetes v1.19 or higher) for new Ingress definitions


_New Features:_

- NGINX 1.19.3
- Go 1.15.2
- client-go v0.19.2
- New annotation `nginx.ingress.kubernetes.io/limit-burst-multiplier` to set value for burst multiplier on rate limit
- Switch to [structured logging](https://github.com/kubernetes/enhancements/tree/master/keps/sig-instrumentation/1602-structured-logging)
- NGINX reloads create Kubernetes events


_New defaults:_

- [server-tokens](https://kubernetes.github.io/ingress-nginx/user-guide/nginx-configuration/configmap/#server-tokens) is disabled
- [ssl-session-tickets](https://kubernetes.github.io/ingress-nginx/user-guide/nginx-configuration/configmap/#ssl-session-tickets) is disabled
- [use-gzip](https://kubernetes.github.io/ingress-nginx/user-guide/nginx-configuration/configmap/#use-gzip) is disabled
- [upstream-keepalive-requests](https://kubernetes.github.io/ingress-nginx/user-guide/nginx-configuration/configmap/#upstream-keepalive-requests) is now 10000
- [upstream-keepalive-connections](https://kubernetes.github.io/ingress-nginx/user-guide/nginx-configuration/configmap/#upstream-keepalive-connections) is now 320


_Changes:_

- [X] [#5348](https://github.com/kubernetes/ingress-nginx/pull/5348) Ability to separately disable access log in http and stream contexts
- [X] [#6087](https://github.com/kubernetes/ingress-nginx/pull/6087) Adding parameter for externalTrafficPolicy in internal controller service spec.
- [X] [#6097](https://github.com/kubernetes/ingress-nginx/pull/6097) Return unique addresses from service
- [X] [#6098](https://github.com/kubernetes/ingress-nginx/pull/6098) Update kubernetes kind e2e versions
- [X] [#6099](https://github.com/kubernetes/ingress-nginx/pull/6099) Update go dependencies
- [X] [#6101](https://github.com/kubernetes/ingress-nginx/pull/6101) Add annotation to set value for burst multiplier on rate limit
- [X] [#6104](https://github.com/kubernetes/ingress-nginx/pull/6104) Misc fixes for nginx-ingress chart for better keel and prom-oper
- [X] [#6111](https://github.com/kubernetes/ingress-nginx/pull/6111) Update kind node version to v1.19.0
- [X] [#6112](https://github.com/kubernetes/ingress-nginx/pull/6112) Update go dependencies to fix build logr errors
- [X] [#6113](https://github.com/kubernetes/ingress-nginx/pull/6113) Require Kubernetes v1.14 or higher and deprecate extensions
- [X] [#6114](https://github.com/kubernetes/ingress-nginx/pull/6114) Update go to 1.5.1 and add arm64
- [X] [#6115](https://github.com/kubernetes/ingress-nginx/pull/6115) Increase cloudbuild timeout value
- [X] [#6116](https://github.com/kubernetes/ingress-nginx/pull/6116) Update e2e image
- [X] [#6118](https://github.com/kubernetes/ingress-nginx/pull/6118) Cleanup github actions
- [X] [#6120](https://github.com/kubernetes/ingress-nginx/pull/6120) Use net.JoinHostPort to avoid IPV6 issues
- [X] [#6122](https://github.com/kubernetes/ingress-nginx/pull/6122) Update trace modules
- [X] [#6123](https://github.com/kubernetes/ingress-nginx/pull/6123) Add e2e tests to verify opentracing libraries
- [X] [#6125](https://github.com/kubernetes/ingress-nginx/pull/6125) Library dd-opentracing cannot be static
- [X] [#6129](https://github.com/kubernetes/ingress-nginx/pull/6129) Update test runner image
- [X] [#6143](https://github.com/kubernetes/ingress-nginx/pull/6143) Update default gzip level
- [X] [#6145](https://github.com/kubernetes/ingress-nginx/pull/6145) Switch modules to dynamic and remove http_dav_module
- [X] [#6146](https://github.com/kubernetes/ingress-nginx/pull/6146) Use dynamic load of modules
- [X] [#6148](https://github.com/kubernetes/ingress-nginx/pull/6148) Update cloudbuild jobs
- [X] [#6149](https://github.com/kubernetes/ingress-nginx/pull/6149) Update qemu-user-static image
- [X] [#6150](https://github.com/kubernetes/ingress-nginx/pull/6150) Reject ingresses that use the default annotation if a custom one was provided
- [X] [#6166](https://github.com/kubernetes/ingress-nginx/pull/6166) Update kind and kindest/node images
- [X] [#6167](https://github.com/kubernetes/ingress-nginx/pull/6167) Update chart requirements
- [X] [#6170](https://github.com/kubernetes/ingress-nginx/pull/6170) delete redundant NGINX config about X-Forwarded-Proto
- [X] [#6172](https://github.com/kubernetes/ingress-nginx/pull/6172) Update OSFileWatcher to support symlinks
- [X] [#6176](https://github.com/kubernetes/ingress-nginx/pull/6176) Update go modules
- [X] [#6184](https://github.com/kubernetes/ingress-nginx/pull/6184) Update static manifest yaml files
- [X] [#6186](https://github.com/kubernetes/ingress-nginx/pull/6186) Fix logr dependency issue
- [X] [#6187](https://github.com/kubernetes/ingress-nginx/pull/6187) Add validation support for networking.k8s.io/v1
- [X] [#6190](https://github.com/kubernetes/ingress-nginx/pull/6190) Change server-tokens default value to false
- [X] [#6196](https://github.com/kubernetes/ingress-nginx/pull/6196) disable session tickets by default
- [X] [#6198](https://github.com/kubernetes/ingress-nginx/pull/6198) Delete OCSP Response cache when certificate renewed
- [X] [#6200](https://github.com/kubernetes/ingress-nginx/pull/6200) Move ocsp_response_cache:delete after certificate_data:set
- [X] [#6203](https://github.com/kubernetes/ingress-nginx/pull/6203) Refactor key/value parsing
- [X] [#6211](https://github.com/kubernetes/ingress-nginx/pull/6211) Migrate to structured logging (klog)
- [X] [#6217](https://github.com/kubernetes/ingress-nginx/pull/6217) Add annotation to configure CORS Access-Control-Expose-Headers
- [X] [#6226](https://github.com/kubernetes/ingress-nginx/pull/6226) Change defaults
- [X] [#6231](https://github.com/kubernetes/ingress-nginx/pull/6231) Clear redundant Cross-Origin-Allow- headers from response
- [X] [#6233](https://github.com/kubernetes/ingress-nginx/pull/6233) Add admission controller e2e test
- [X] [#6234](https://github.com/kubernetes/ingress-nginx/pull/6234) Add events for NGINX reloads
- [X] [#6235](https://github.com/kubernetes/ingress-nginx/pull/6235) Update go dependencies

_Documentation:_

- [X] [#5757](https://github.com/kubernetes/ingress-nginx/pull/5757) feat: support to define trusted addresses for proxy protocol in stream block
- [X] [#5881](https://github.com/kubernetes/ingress-nginx/pull/5881) Doc: Adding initial hardening guide
- [X] [#6109](https://github.com/kubernetes/ingress-nginx/pull/6109) Fix documentation table layout
- [X] [#6127](https://github.com/kubernetes/ingress-nginx/pull/6127) AKS example of adding an internal loadbalancer
- [X] [#6128](https://github.com/kubernetes/ingress-nginx/pull/6128) Fixed proxy protocol link
- [X] [#6130](https://github.com/kubernetes/ingress-nginx/pull/6130) Update deploy instructions with corrections
- [X] [#6153](https://github.com/kubernetes/ingress-nginx/pull/6153) Add install command for Scaleway
- [X] [#6154](https://github.com/kubernetes/ingress-nginx/pull/6154) chart: add `topologySpreadConstraint` to controller
- [X] [#6162](https://github.com/kubernetes/ingress-nginx/pull/6162) Add helm chart options to expose metrics service as NodePort
- [X] [#6169](https://github.com/kubernetes/ingress-nginx/pull/6169) Fix Typo in example prometheus rules
- [X] [#6171](https://github.com/kubernetes/ingress-nginx/pull/6171) Docs: remove redundant --election-id arg from Multiple Ingresses
- [X] [#6177](https://github.com/kubernetes/ingress-nginx/pull/6177) Fix make help task to display options
- [X] [#6180](https://github.com/kubernetes/ingress-nginx/pull/6180) Fix helm chart admissionReviewVersions regression
- [X] [#6181](https://github.com/kubernetes/ingress-nginx/pull/6181) Improve prerequisite instructions
- [X] [#6214](https://github.com/kubernetes/ingress-nginx/pull/6214) Update annotations.md - improvements to the documentation of Client Certificate Authentication
- [X] [#6215](https://github.com/kubernetes/ingress-nginx/pull/6215) Update the comment for Makefile taks live-docs
- [X] [#6221](https://github.com/kubernetes/ingress-nginx/pull/6221) corrected reference for release


### 0.35.0

**Image:**

- `k8s.gcr.io/ingress-nginx/controller:v0.35.0@sha256:fc4979d8b8443a831c9789b5155cded454cb7de737a8b727bc2ba0106d2eae8b`

_New Features:_

- NGINX 1.19.2
- New configmap option `enable-real-ip` to enable [realip_module](http://nginx.org/en/docs/http/ngx_http_realip_module.html)
- Use k8s.gcr.io vanity domain
- Go 1.15
- client-go v0.18.6
- Migrate to klog v2

_Changes:_

- [X] [#5887](https://github.com/kubernetes/ingress-nginx/pull/5887) Add force-enable-realip-module
- [X] [#5888](https://github.com/kubernetes/ingress-nginx/pull/5888) Update dev-env.sh script
- [X] [#5923](https://github.com/kubernetes/ingress-nginx/pull/5923) Fix error in grpcbin deployment and enable e2e test
- [X] [#5924](https://github.com/kubernetes/ingress-nginx/pull/5924) Validate endpoints are ready in e2e tests
- [X] [#5931](https://github.com/kubernetes/ingress-nginx/pull/5931) Add opentracing operation name settings
- [X] [#5933](https://github.com/kubernetes/ingress-nginx/pull/5933) Update opentracing nginx module
- [X] [#5946](https://github.com/kubernetes/ingress-nginx/pull/5946) Do not add namespace to cluster-scoped resources
- [X] [#5951](https://github.com/kubernetes/ingress-nginx/pull/5951) Use env expansion to provide namespace in container args
- [X] [#5952](https://github.com/kubernetes/ingress-nginx/pull/5952) Refactor shutdown e2e tests
- [X] [#5957](https://github.com/kubernetes/ingress-nginx/pull/5957) bump fsnotify to v1.4.9
- [X] [#5958](https://github.com/kubernetes/ingress-nginx/pull/5958) Disable enable-access-log-for-default-backend e2e test
- [X] [#5984](https://github.com/kubernetes/ingress-nginx/pull/5984) Fix panic in ingress class validation
- [X] [#5986](https://github.com/kubernetes/ingress-nginx/pull/5986) Migrate to klog v2
- [X] [#5987](https://github.com/kubernetes/ingress-nginx/pull/5987) Fix wait times in e2e tests
- [X] [#5990](https://github.com/kubernetes/ingress-nginx/pull/5990) Fix nginx command env variable reference
- [X] [#6004](https://github.com/kubernetes/ingress-nginx/pull/6004) Update nginx to 1.19.2
- [X] [#6006](https://github.com/kubernetes/ingress-nginx/pull/6006) Update nginx image
- [X] [#6007](https://github.com/kubernetes/ingress-nginx/pull/6007) Update e2e-test-runner image
- [X] [#6008](https://github.com/kubernetes/ingress-nginx/pull/6008) Rollback update of Jaeger library to 0.5.0 and update datadog to 1.2.0
- [X] [#6014](https://github.com/kubernetes/ingress-nginx/pull/6014) Update go dependencies
- [X] [#6039](https://github.com/kubernetes/ingress-nginx/pull/6039) Add configurable serviceMonitor metricRelabelling and targetLabels
- [X] [#6046](https://github.com/kubernetes/ingress-nginx/pull/6046) Add new Dockerfile label org.opencontainers.image.revision
- [X] [#6047](https://github.com/kubernetes/ingress-nginx/pull/6047) Increase wait times in e2e tests
- [X] [#6049](https://github.com/kubernetes/ingress-nginx/pull/6049) Improve docs and logging for --ingress-class usage
- [X] [#6052](https://github.com/kubernetes/ingress-nginx/pull/6052) Fix flaky e2e test
- [X] [#6056](https://github.com/kubernetes/ingress-nginx/pull/6056) Rollback to Poll instead of PollImmediate
- [X] [#6062](https://github.com/kubernetes/ingress-nginx/pull/6062) Adjust e2e timeouts
- [X] [#6063](https://github.com/kubernetes/ingress-nginx/pull/6063) Remove file system paths executables
- [X] [#6080](https://github.com/kubernetes/ingress-nginx/pull/6080) Use k8s.gcr.io vanity domain

_Documentation:_

- [X] [#5911](https://github.com/kubernetes/ingress-nginx/pull/5911) Change image URL after switching to gcr.io in upgrade guide
- [X] [#5926](https://github.com/kubernetes/ingress-nginx/pull/5926) fixed some typos
- [X] [#5927](https://github.com/kubernetes/ingress-nginx/pull/5927) Simplify development doc
- [X] [#5942](https://github.com/kubernetes/ingress-nginx/pull/5942) Fix default backend flaking e2e test for default
- [X] [#5943](https://github.com/kubernetes/ingress-nginx/pull/5943) Add repo SECURITY.md
- [X] [#5965](https://github.com/kubernetes/ingress-nginx/pull/5965) feat(baremetal): Add kustomization.yaml
- [X] [#5971](https://github.com/kubernetes/ingress-nginx/pull/5971) Fixed typo "permanen"
- [X] [#5980](https://github.com/kubernetes/ingress-nginx/pull/5980) fix for 5590
- [X] [#5994](https://github.com/kubernetes/ingress-nginx/pull/5994) Clean up minikube installation instructions
- [X] [#6000](https://github.com/kubernetes/ingress-nginx/pull/6000) Fix error message formatting
- [X] [#6001](https://github.com/kubernetes/ingress-nginx/pull/6001) Update psp example
- [X] [#6020](https://github.com/kubernetes/ingress-nginx/pull/6020) Added missing backend protocol.
- [X] [#6022](https://github.com/kubernetes/ingress-nginx/pull/6022) fix typo in development.md
- [X] [#6038](https://github.com/kubernetes/ingress-nginx/pull/6038) Document migration path to ingress-nginx chart from stable/nginx-ingress
- [X] [#6042](https://github.com/kubernetes/ingress-nginx/pull/6042) Fix typo
- [X] [#6044](https://github.com/kubernetes/ingress-nginx/pull/6044) Chart readme fixes
- [X] [#6075](https://github.com/kubernetes/ingress-nginx/pull/6075) Sync helm chart affinity examples
- [X] [#6076](https://github.com/kubernetes/ingress-nginx/pull/6076) Update NLB idle timeout information

### 0.34.1

**Image:**

-   `us.gcr.io/k8s-artifacts-prod/ingress-nginx/controller:v0.34.1@sha256:0e072dddd1f7f8fc8909a2ca6f65e76c5f0d2fcfb8be47935ae3457e8bbceb20`
-   `eu.gcr.io/k8s-artifacts-prod/ingress-nginx/controller:v0.34.1@sha256:0e072dddd1f7f8fc8909a2ca6f65e76c5f0d2fcfb8be47935ae3457e8bbceb20`
- `asia.gcr.io/k8s-artifacts-prod/ingress-nginx/controller:v0.34.1@sha256:0e072dddd1f7f8fc8909a2ca6f65e76c5f0d2fcfb8be47935ae3457e8bbceb20`

Fix regression introduced in [#5691](https://github.com/kubernetes/ingress-nginx/pull/5691) related to annotations `use-regex` and `rewrite`.
Update go to [1.14.5](https://groups.google.com/g/golang-announce/c/XZNfaiwgt2w/m/E6gHDs32AQAJ)

_Changes:_

- [X] [#5896](https://github.com/kubernetes/ingress-nginx/pull/5896) Revert "use-regex annotation should be applied to only one Location"
- [X] [#5897](https://github.com/kubernetes/ingress-nginx/pull/5897) Update go version

### 0.34.0

**Image:**

-   `us.gcr.io/k8s-artifacts-prod/ingress-nginx/controller:v0.34.0@sha256:56633bd00dab33d92ba14c6e709126a762d54a75a6e72437adefeaaca0abb069`
-   `eu.gcr.io/k8s-artifacts-prod/ingress-nginx/controller:v0.34.0@sha256:56633bd00dab33d92ba14c6e709126a762d54a75a6e72437adefeaaca0abb069`
- `asia.gcr.io/k8s-artifacts-prod/ingress-nginx/controller:v0.34.0@sha256:56633bd00dab33d92ba14c6e709126a762d54a75a6e72437adefeaaca0abb069`

_Breaking Changes:_

The repository https://quay.io/repository/kubernetes-ingress-controller/nginx-ingress-controller is deprecated and read-only for historical purposes.

_New Features:_

- NGINX 1.19.1
- OWASP ModSecurity Core Rule Set [v3.3.0](https://github.com/coreruleset/coreruleset/releases/tag/v3.3.0)
- Configure User-Agent for [client-go](https://github.com/kubernetes/ingress-nginx/pull/5700)
- Switch to [gcr.io](https://cloud.google.com/container-registry/) as container registry
- Use cloud-build to build [container images](https://console.cloud.google.com/gcr/images/k8s-artifacts-prod/US/ingress-nginx)
- Publish images using [Container Image Promoter](https://github.com/kubernetes-sigs/k8s-container-image-promoter)
- Go 1.14.4
- client-go v0.18.5

_Changes:_

- [X] [#5671](https://github.com/kubernetes/ingress-nginx/pull/5671) Make liveness probe more resilient than readiness probe
- [X] [#5691](https://github.com/kubernetes/ingress-nginx/pull/5691) use-regex annotation should be applied to only one Location
- [X] [#5700](https://github.com/kubernetes/ingress-nginx/pull/5700) Configure User-Agent
- [X] [#5702](https://github.com/kubernetes/ingress-nginx/pull/5702) Filter out objects that belong to Helm
- [X] [#5703](https://github.com/kubernetes/ingress-nginx/pull/5703) Use build tags to make it compile on non linux platforms
- [X] [#5704](https://github.com/kubernetes/ingress-nginx/pull/5704) add custom metric to hpa template
- [X] [#5707](https://github.com/kubernetes/ingress-nginx/pull/5707) fix for #5666
- [X] [#5708](https://github.com/kubernetes/ingress-nginx/pull/5708) Add sysctl exemptions to controller PSP
- [X] [#5709](https://github.com/kubernetes/ingress-nginx/pull/5709) fix: remove duplicated X-Forwarded-Proto header.
- [X] [#5712](https://github.com/kubernetes/ingress-nginx/pull/5712) Add proxy-ssl-server-name to pass server name on SNI
- [X] [#5713](https://github.com/kubernetes/ingress-nginx/pull/5713) Fix static manifests location
- [X] [#5717](https://github.com/kubernetes/ingress-nginx/pull/5717) Add support for an internal load balancer along with an external one
- [X] [#5722](https://github.com/kubernetes/ingress-nginx/pull/5722) Remove deprecrated --generator flag
- [X] [#5725](https://github.com/kubernetes/ingress-nginx/pull/5725) Fix e2e externalName test
- [X] [#5726](https://github.com/kubernetes/ingress-nginx/pull/5726) Dynamic LB sync non-external backends only when necessary
- [X] [#5727](https://github.com/kubernetes/ingress-nginx/pull/5727) Adjust E2E_NODES variable
- [X] [#5733](https://github.com/kubernetes/ingress-nginx/pull/5733) Fix make-clean target
- [X] [#5742](https://github.com/kubernetes/ingress-nginx/pull/5742) Allow to use a custom arch to run e2e tests
- [X] [#5743](https://github.com/kubernetes/ingress-nginx/pull/5743) build/dev-env.sh: remove docker version check
- [X] [#5745](https://github.com/kubernetes/ingress-nginx/pull/5745) Add default-type as a configurable for default_type
- [X] [#5747](https://github.com/kubernetes/ingress-nginx/pull/5747) feat: enable stream_realip_module
- [X] [#5749](https://github.com/kubernetes/ingress-nginx/pull/5749) Be configurable max batch size of metrics
- [X] [#5752](https://github.com/kubernetes/ingress-nginx/pull/5752) Update ValidatingWebhook for Ingress to support --dry-run=server
- [X] [#5761](https://github.com/kubernetes/ingress-nginx/pull/5761) Improve buildx configuration
- [X] [#5762](https://github.com/kubernetes/ingress-nginx/pull/5762) Add cloudbuild job to build nginx image
- [X] [#5764](https://github.com/kubernetes/ingress-nginx/pull/5764) Remove vendor directory and enable go modules
- [X] [#5770](https://github.com/kubernetes/ingress-nginx/pull/5770) Use admissionregistration.k8s.io/v1beta1 to be k8s < 1.16 compatible
- [X] [#5773](https://github.com/kubernetes/ingress-nginx/pull/5773) Update go dependencies
- [X] [#5774](https://github.com/kubernetes/ingress-nginx/pull/5774) Build new nginx image
- [X] [#5777](https://github.com/kubernetes/ingress-nginx/pull/5777) Improve execution of prow jobs
- [X] [#5778](https://github.com/kubernetes/ingress-nginx/pull/5778) Simplify build of e2e test image
- [X] [#5779](https://github.com/kubernetes/ingress-nginx/pull/5779) Add version check form helm
- [X] [#5791](https://github.com/kubernetes/ingress-nginx/pull/5791) Trigger of cloudbuild for nginx image and push
- [X] [#5794](https://github.com/kubernetes/ingress-nginx/pull/5794) Remove use of terraform to build nginx and ingress-controller
- [X] [#5795](https://github.com/kubernetes/ingress-nginx/pull/5795) Use fully qualified images to avoid cri-o issues
- [X] [#5796](https://github.com/kubernetes/ingress-nginx/pull/5796) Fixup docs for the ingress-class flag.
- [X] [#5797](https://github.com/kubernetes/ingress-nginx/pull/5797) Add cloudbuild configuration for cfssl test image
- [X] [#5798](https://github.com/kubernetes/ingress-nginx/pull/5798) Add cloudbuild configuration for echo test image
- [X] [#5799](https://github.com/kubernetes/ingress-nginx/pull/5799) Add cloudbuild configuration for httpbin test image
- [X] [#5800](https://github.com/kubernetes/ingress-nginx/pull/5800) Add cloudbuild configuration for fastcgi test image
- [X] [#5804](https://github.com/kubernetes/ingress-nginx/pull/5804) Increase cloudbuild timeout
- [X] [#5806](https://github.com/kubernetes/ingress-nginx/pull/5806) Use a different machine type for httpbin cloudbuild
- [X] [#5807](https://github.com/kubernetes/ingress-nginx/pull/5807) Start using e2e test images from gcr.io
- [X] [#5808](https://github.com/kubernetes/ingress-nginx/pull/5808) Remove unused variables and verbose e2e logs
- [X] [#5811](https://github.com/kubernetes/ingress-nginx/pull/5811) Get ingress-controller pod name
- [X] [#5817](https://github.com/kubernetes/ingress-nginx/pull/5817) Update kind node image version
- [X] [#5818](https://github.com/kubernetes/ingress-nginx/pull/5818) Update e2e configuration and fix flaky test
- [X] [#5823](https://github.com/kubernetes/ingress-nginx/pull/5823) Add quoting to sysctls because numeric values need to be strings
- [X] [#5826](https://github.com/kubernetes/ingress-nginx/pull/5826) Use nginx image promoted from staging
- [X] [#5827](https://github.com/kubernetes/ingress-nginx/pull/5827) Extract version to file VERSION
- [X] [#5828](https://github.com/kubernetes/ingress-nginx/pull/5828) Switch to promoted e2e images in gcr
- [X] [#5832](https://github.com/kubernetes/ingress-nginx/pull/5832) fix: remove redundant health check to avoid liveness or readiness timeout
- [X] [#5836](https://github.com/kubernetes/ingress-nginx/pull/5836) Test pull requests using github actions
- [X] [#5840](https://github.com/kubernetes/ingress-nginx/pull/5840) Update nginx image registry
- [X] [#5843](https://github.com/kubernetes/ingress-nginx/pull/5843) Update jettech/kube-webhook-certgen image
- [X] [#5845](https://github.com/kubernetes/ingress-nginx/pull/5845) Update deploy manifests
- [X] [#5846](https://github.com/kubernetes/ingress-nginx/pull/5846) Filter github actions to be executed
- [X] [#5849](https://github.com/kubernetes/ingress-nginx/pull/5849) Fix github docs github action
- [X] [#5851](https://github.com/kubernetes/ingress-nginx/pull/5851) Fix conflicts of VERSION file
- [X] [#5853](https://github.com/kubernetes/ingress-nginx/pull/5853) fix json tag for SSLPreferServerCiphers
- [X] [#5856](https://github.com/kubernetes/ingress-nginx/pull/5856) Fix proxy ssl e2e test
- [X] [#5857](https://github.com/kubernetes/ingress-nginx/pull/5857) Custom default backend service must have ports
- [X] [#5859](https://github.com/kubernetes/ingress-nginx/pull/5859) Update nginx to 1.19.1
- [X] [#5861](https://github.com/kubernetes/ingress-nginx/pull/5861) Update nginx modules
- [X] [#5862](https://github.com/kubernetes/ingress-nginx/pull/5862) Adjust nginx cloudbuild timeout
- [X] [#5866](https://github.com/kubernetes/ingress-nginx/pull/5866) Update OWASP ModSecurity Core Rule Set
- [X] [#5867](https://github.com/kubernetes/ingress-nginx/pull/5867) Update nginx image
- [X] [#5868](https://github.com/kubernetes/ingress-nginx/pull/5868) Update go dependencies
- [X] [#5869](https://github.com/kubernetes/ingress-nginx/pull/5869) Changes in TAG file should trigger e2e testing

_Documentation:_

- [X] [#5706](https://github.com/kubernetes/ingress-nginx/pull/5706) Fix controller.publishService.enabled on README
- [X] [#5711](https://github.com/kubernetes/ingress-nginx/pull/5711) Update mkdocs
- [X] [#5724](https://github.com/kubernetes/ingress-nginx/pull/5724) Update troubleshooting.md
- [X] [#5729](https://github.com/kubernetes/ingress-nginx/pull/5729) docs: update development.md
- [X] [#5751](https://github.com/kubernetes/ingress-nginx/pull/5751) docs: update development.md to use ingress-nginx-*
- [X] [#5759](https://github.com/kubernetes/ingress-nginx/pull/5759) Update helm chart name in upgrade doc
- [X] [#5760](https://github.com/kubernetes/ingress-nginx/pull/5760) Update comment about restart of pod
- [X] [#5763](https://github.com/kubernetes/ingress-nginx/pull/5763) Update e2e test suite index list doc
- [X] [#5819](https://github.com/kubernetes/ingress-nginx/pull/5819) Update krew installation doc
- [X] [#5821](https://github.com/kubernetes/ingress-nginx/pull/5821) doc: update docs and fixed typos

### 0.33.0

**Image:** `quay.io/kubernetes-ingress-controller/nginx-ingress-controller:0.33.0`

_New Features:_

- NGINX 1.19.0
- TLSv1.3 is enabled by default
- Experimental support for s390x
- Allow combination of NGINX variables in annotation [upstream-hash-by](https://github.com/kubernetes/ingress-nginx/pull/5571)
- New setting to configure different access logs for http and stream sections: [http-access-log-path](https://kubernetes.github.io/ingress-nginx/user-guide/nginx-configuration/configmap/#http-access-log-path) and [stream-access-log-path](https://kubernetes.github.io/ingress-nginx/user-guide/nginx-configuration/configmap/#stream-access-log-path) options in configMap

_Deprecations:_

- Setting [access-log-path](https://kubernetes.github.io/ingress-nginx/user-guide/nginx-configuration/configmap/#access-log-path) is deprecated and will be removed in 0.35.0. Please use [http-access-log-path](https://kubernetes.github.io/ingress-nginx/user-guide/nginx-configuration/configmap/#http-access-log-path) and [stream-access-log-path](https://kubernetes.github.io/ingress-nginx/user-guide/nginx-configuration/configmap/#stream-access-log-path)

_Changes:_

- [X] [#5463](https://github.com/kubernetes/ingress-nginx/pull/5463) Wait before any request to the ingress controller pod
- [X] [#5488](https://github.com/kubernetes/ingress-nginx/pull/5488) Update kind
- [X] [#5491](https://github.com/kubernetes/ingress-nginx/pull/5491) Actually enable TLSv1.3 by default
- [X] [#5494](https://github.com/kubernetes/ingress-nginx/pull/5494) Add configuration option for the runAsUser parameter of the webhook patch job
- [X] [#5503](https://github.com/kubernetes/ingress-nginx/pull/5503) Update job-patchWebhook.yaml
- [X] [#5504](https://github.com/kubernetes/ingress-nginx/pull/5504) Add configuration option for the imagePullSecrets in the webhook jobs
- [X] [#5505](https://github.com/kubernetes/ingress-nginx/pull/5505) Update helm chart
- [X] [#5516](https://github.com/kubernetes/ingress-nginx/pull/5516) build: remove unnecessary tag line in e2e
- [X] [#5522](https://github.com/kubernetes/ingress-nginx/pull/5522) Remove duplicate annotation parsing for annotationAffinityCookieChangeOnFailure
- [X] [#5534](https://github.com/kubernetes/ingress-nginx/pull/5534) Add annotation ssl-prefer-server-ciphers.
- [X] [#5536](https://github.com/kubernetes/ingress-nginx/pull/5536) Fix error setting $service_name NGINX variable
- [X] [#5553](https://github.com/kubernetes/ingress-nginx/pull/5553) Check service If publish-service flag is defined
- [X] [#5571](https://github.com/kubernetes/ingress-nginx/pull/5571) feat: support the combination of Nginx variables for annotation upstream-hash-by.
- [X] [#5572](https://github.com/kubernetes/ingress-nginx/pull/5572) [chart] Add toleration support for admission webhooks
- [X] [#5578](https://github.com/kubernetes/ingress-nginx/pull/5578) Use image promoter to push images to gcr
- [X] [#5582](https://github.com/kubernetes/ingress-nginx/pull/5582) Allow pulling images by digest
- [X] [#5584](https://github.com/kubernetes/ingress-nginx/pull/5584) Add note about initial delay during first start
- [X] [#5586](https://github.com/kubernetes/ingress-nginx/pull/5586) Add MaxMind GeoIP2 Anonymous IP support
- [X] [#5589](https://github.com/kubernetes/ingress-nginx/pull/5589) Do not reload NGINX if master process dies
- [X] [#5596](https://github.com/kubernetes/ingress-nginx/pull/5596) Update go dependencies
- [X] [#5603](https://github.com/kubernetes/ingress-nginx/pull/5603) Update nginx to 1.19.0
- [X] [#5604](https://github.com/kubernetes/ingress-nginx/pull/5604) Update debian-base image
- [X] [#5606](https://github.com/kubernetes/ingress-nginx/pull/5606) Update nginx image and go to 1.14.3
- [X] [#5613](https://github.com/kubernetes/ingress-nginx/pull/5613) fix oauth2-proxy image repository
- [X] [#5614](https://github.com/kubernetes/ingress-nginx/pull/5614) Add support for s390x
- [X] [#5619](https://github.com/kubernetes/ingress-nginx/pull/5619) Use new multi-arch nginx image
- [X] [#5621](https://github.com/kubernetes/ingress-nginx/pull/5621) Update terraform build images
- [X] [#5624](https://github.com/kubernetes/ingress-nginx/pull/5624) feat: add lj-releng tool to check Lua code for finding the potential problems
- [X] [#5625](https://github.com/kubernetes/ingress-nginx/pull/5625) Update nginx image to use alpine 3.12
- [X] [#5626](https://github.com/kubernetes/ingress-nginx/pull/5626) Update nginx image
- [X] [#5629](https://github.com/kubernetes/ingress-nginx/pull/5629) Build multi-arch images by default
- [X] [#5630](https://github.com/kubernetes/ingress-nginx/pull/5630) Fix makefile task names
- [X] [#5631](https://github.com/kubernetes/ingress-nginx/pull/5631) Update e2e image
- [X] [#5632](https://github.com/kubernetes/ingress-nginx/pull/5632) Update buildx progress configuration
- [X] [#5636](https://github.com/kubernetes/ingress-nginx/pull/5636) Enable coredumps for e2e tests
- [X] [#5637](https://github.com/kubernetes/ingress-nginx/pull/5637) Refactor build of docker images
- [X] [#5641](https://github.com/kubernetes/ingress-nginx/pull/5641) Add missing ARCH variable
- [X] [#5642](https://github.com/kubernetes/ingress-nginx/pull/5642) Fix dev-env makefile task
- [X] [#5643](https://github.com/kubernetes/ingress-nginx/pull/5643) Fix build of image on osx
- [X] [#5644](https://github.com/kubernetes/ingress-nginx/pull/5644) Remove copy of binaries and deprecated e2e task
- [X] [#5656](https://github.com/kubernetes/ingress-nginx/pull/5656) feat: add http-access-log-path and stream-access-log-path options in configMap
- [X] [#5659](https://github.com/kubernetes/ingress-nginx/pull/5659) Update cloud-build configuration
- [X] [#5660](https://github.com/kubernetes/ingress-nginx/pull/5660) Set missing USER in cloud-build
- [X] [#5661](https://github.com/kubernetes/ingress-nginx/pull/5661) Add missing REPO_INFO en variable to cloud-build
- [X] [#5662](https://github.com/kubernetes/ingress-nginx/pull/5662) Increase cloud-build timeout
- [X] [#5663](https://github.com/kubernetes/ingress-nginx/pull/5663) Fix cloud-timeout setting
- [X] [#5664](https://github.com/kubernetes/ingress-nginx/pull/5664) fix undefined variable $auth_cookie error due to when location is denied
- [X] [#5665](https://github.com/kubernetes/ingress-nginx/pull/5665) Fix: improve performance
- [X] [#5669](https://github.com/kubernetes/ingress-nginx/pull/5669) Serve correct TLS certificate for requests with uppercase host
- [X] [#5672](https://github.com/kubernetes/ingress-nginx/pull/5672) feat: enable lj-releng tool to lint lua code.
- [X] [#5684](https://github.com/kubernetes/ingress-nginx/pull/5684) Fix proxy_protocol duplication in listen definition

_Documentation:_

- [X] [#5487](https://github.com/kubernetes/ingress-nginx/pull/5487) Add note about firewall ports for admission webhook
- [X] [#5512](https://github.com/kubernetes/ingress-nginx/pull/5512) Wrong filename in documantation example
- [X] [#5563](https://github.com/kubernetes/ingress-nginx/pull/5563) Use ingress-nginx-* naming in docs to match the default deployments
- [X] [#5566](https://github.com/kubernetes/ingress-nginx/pull/5566) Update configmap name in custom-headers/README.md
- [X] [#5639](https://github.com/kubernetes/ingress-nginx/pull/5639) Update timeout to align values
- [X] [#5646](https://github.com/kubernetes/ingress-nginx/pull/5646) Add minor doc fixes to user guide and chart readme
- [X] [#5652](https://github.com/kubernetes/ingress-nginx/pull/5652) Add documentation for loading e2e tests without using minikube
- [X] [#5677](https://github.com/kubernetes/ingress-nginx/pull/5677) Add URL to official grafana dashboards
- [X] [#5682](https://github.com/kubernetes/ingress-nginx/pull/5682) Fix typo

### 0.32.0

**Image:** `quay.io/kubernetes-ingress-controller/nginx-ingress-controller:0.32.0`

Fix regression in validating webhook when the ingress controller is installed in Kubernetes v1.18

_Changes:_

- [X] [#4271](https://github.com/kubernetes/ingress-nginx/pull/4271) Add support for multi-arch images
- [X] [#5429](https://github.com/kubernetes/ingress-nginx/pull/5429) Update krew plugin configuration
- [X] [#5430](https://github.com/kubernetes/ingress-nginx/pull/5430) Use github actions to create releases and krew plugin assets
- [X] [#5432](https://github.com/kubernetes/ingress-nginx/pull/5432) Allow releases from a github action
- [X] [#5433](https://github.com/kubernetes/ingress-nginx/pull/5433) Avoid removal of index.yaml file
- [X] [#5434](https://github.com/kubernetes/ingress-nginx/pull/5434) Disable PR against krew repository
- [X] [#5436](https://github.com/kubernetes/ingress-nginx/pull/5436) Disable github release action
- [X] [#5439](https://github.com/kubernetes/ingress-nginx/pull/5439) Change action order
- [X] [#5453](https://github.com/kubernetes/ingress-nginx/pull/5453) Ensure alpine packages are up to date
- [X] [#5456](https://github.com/kubernetes/ingress-nginx/pull/5456) Case-insensitive TLS host matching
- [X] [#5459](https://github.com/kubernetes/ingress-nginx/pull/5459) Refactor ingress validation in webhook
- [X] [#5461](https://github.com/kubernetes/ingress-nginx/pull/5461) Fix helper for defaultbackend name
- [X] [#5462](https://github.com/kubernetes/ingress-nginx/pull/5462) Remove noisy dns log
- [X] [#5469](https://github.com/kubernetes/ingress-nginx/pull/5469) Changes on services must trigger a sync event
- [X] [#5472](https://github.com/kubernetes/ingress-nginx/pull/5472) Update admission webhook image
- [X] [#5474](https://github.com/kubernetes/ingress-nginx/pull/5474) Add install command for Digital Ocean
- [X] [#5476](https://github.com/kubernetes/ingress-nginx/pull/5476) Fix chart missing default backend name
- [X] [#5481](https://github.com/kubernetes/ingress-nginx/pull/5481) fix first backend sync
- [X] [#5483](https://github.com/kubernetes/ingress-nginx/pull/5483) Fix chart maxmindLicenseKey location
- [X] [#5484](https://github.com/kubernetes/ingress-nginx/pull/5484) Only load docker images in kind worker nodes

_Documentation:_

- [X] [#5404](https://github.com/kubernetes/ingress-nginx/pull/5404) update the helm v3 install way
- [X] [#5435](https://github.com/kubernetes/ingress-nginx/pull/5435) Fix deployment links
- [X] [#5438](https://github.com/kubernetes/ingress-nginx/pull/5438) Update chart instructions
- [X] [#5460](https://github.com/kubernetes/ingress-nginx/pull/5460) fix(Chart): Mismatch between README.md and values.yml (defaultBackend.enabled)
- [X] [#5465](https://github.com/kubernetes/ingress-nginx/pull/5465) Update helm v2 installation instructions
- [X] [#5468](https://github.com/kubernetes/ingress-nginx/pull/5468) Update admission webhook annotations
- [X] [#5479](https://github.com/kubernetes/ingress-nginx/pull/5479) Remove obsolete default backend settings
- [X] [#5480](https://github.com/kubernetes/ingress-nginx/pull/5480) docs(changelog): fix typo

### 0.31.1

**Image:** `quay.io/kubernetes-ingress-controller/nginx-ingress-controller:0.31.1`

Fix regression in validating webhook

- [X] [#5445](https://github.com/kubernetes/ingress-nginx/pull/5445) Ensure webhook validation ingress has a PathType

### 0.31.0

**Image:** `quay.io/kubernetes-ingress-controller/nginx-ingress-controller:0.31.0`

_New Features:_

- NGINX 1.17.10
- OpenSSL 1.1.1g - [CVE-2020-1967](https://cve.mitre.org/cgi-bin/cvename.cgi?name=2020-1967)
- OCSP stapling
- Helm chart [stable/nginx-ingress](https://github.com/helm/charts/tree/master/stable/nginx-ingress) is now maintained in the [ingress-nginx](https://github.com/kubernetes/ingress-nginx/tree/main/charts/ingress-nginx) repository
- Support for custom Maxmind GeoLite2 Databases [flag --maxmind-edition-ids](https://kubernetes.github.io/ingress-nginx/user-guide/cli-arguments/)
- New [PathType](https://kubernetes.io/docs/concepts/services-networking/ingress/#path-types) and [IngressClass](https://kubernetes.io/docs/concepts/services-networking/ingress/#ingress-class) fields. Requires Kubernetes v1.18 or higher
- Enable configuration of lua plugins using the configuration configmap
- Go 1.14

_Changes:_

- [X] [#4632](https://github.com/kubernetes/ingress-nginx/pull/4632) run lua plugin tests
- [X] [#4958](https://github.com/kubernetes/ingress-nginx/pull/4958) Add a forwarded protocol map for included x-forwarded-proto.
- [X] [#4981](https://github.com/kubernetes/ingress-nginx/pull/4981) Applying proxy-ssl-* directives on locations only
- [X] [#5131](https://github.com/kubernetes/ingress-nginx/pull/5131) Add request handling performance dashboard
- [X] [#5133](https://github.com/kubernetes/ingress-nginx/pull/5133) Lua OCSP stapling
- [X] [#5157](https://github.com/kubernetes/ingress-nginx/pull/5157) Added limit-rate annotation test
- [X] [#5158](https://github.com/kubernetes/ingress-nginx/pull/5158) Fix push task
- [X] [#5159](https://github.com/kubernetes/ingress-nginx/pull/5159) Start migration of helm chart
- [X] [#5160](https://github.com/kubernetes/ingress-nginx/pull/5160) Fix e2e test run.sh
- [X] [#5165](https://github.com/kubernetes/ingress-nginx/pull/5165) Use local chart directory for dev-env and e2e tests
- [X] [#5166](https://github.com/kubernetes/ingress-nginx/pull/5166) proxy_ssl_name support
- [X] [#5169](https://github.com/kubernetes/ingress-nginx/pull/5169) Cleanup e2e directory
- [X] [#5170](https://github.com/kubernetes/ingress-nginx/pull/5170) Update go dependencies
- [X] [#5171](https://github.com/kubernetes/ingress-nginx/pull/5171) Sync chart PR #20984
- [X] [#5172](https://github.com/kubernetes/ingress-nginx/pull/5172) Add script to check helm chart
- [X] [#5173](https://github.com/kubernetes/ingress-nginx/pull/5173) Update go to 1.14
- [X] [#5174](https://github.com/kubernetes/ingress-nginx/pull/5174) Update e2e image
- [X] [#5175](https://github.com/kubernetes/ingress-nginx/pull/5175) Migrate the backends handle logic to function
- [X] [#5178](https://github.com/kubernetes/ingress-nginx/pull/5178) Adding annotations support to helm chart configmaps
- [X] [#5181](https://github.com/kubernetes/ingress-nginx/pull/5181) Fix public function comment
- [X] [#5182](https://github.com/kubernetes/ingress-nginx/pull/5182) Update go mod for 1.14
- [X] [#5183](https://github.com/kubernetes/ingress-nginx/pull/5183) Remove unused docker file
- [X] [#5185](https://github.com/kubernetes/ingress-nginx/pull/5185) [helm chart] Use recommended labels and label helpers
- [X] [#5190](https://github.com/kubernetes/ingress-nginx/pull/5190) Refactored test/e2e/annotations/proxy.go
- [X] [#5192](https://github.com/kubernetes/ingress-nginx/pull/5192) Update helm templates to match new chart name
- [X] [#5194](https://github.com/kubernetes/ingress-nginx/pull/5194) I found a typo :)
- [X] [#5201](https://github.com/kubernetes/ingress-nginx/pull/5201) Added TC for proxy connect, read, and send timeout
- [X] [#5202](https://github.com/kubernetes/ingress-nginx/pull/5202) Refactored client body buffer size TC-s.
- [X] [#5204](https://github.com/kubernetes/ingress-nginx/pull/5204) Cleanup chart code
- [X] [#5205](https://github.com/kubernetes/ingress-nginx/pull/5205) Add OWNERS file for helm chart
- [X] [#5207](https://github.com/kubernetes/ingress-nginx/pull/5207) [helm chart] Hardcode component names.
- [X] [#5211](https://github.com/kubernetes/ingress-nginx/pull/5211) Update NGINX to 1.17.9
- [X] [#5213](https://github.com/kubernetes/ingress-nginx/pull/5213) Make quote function to render pointers in the template properly
- [X] [#5216](https://github.com/kubernetes/ingress-nginx/pull/5216) Check go exists in $PATH
- [X] [#5217](https://github.com/kubernetes/ingress-nginx/pull/5217) Added affinity-mode tc and refactored affinity.go
- [X] [#5221](https://github.com/kubernetes/ingress-nginx/pull/5221) Update NGINX image
- [X] [#5225](https://github.com/kubernetes/ingress-nginx/pull/5225) Avoid secret without tls.crt and tls.key but a valid ca.crt
- [X] [#5226](https://github.com/kubernetes/ingress-nginx/pull/5226) Fix $service_name and $service_port variables values without host
- [X] [#5232](https://github.com/kubernetes/ingress-nginx/pull/5232) Refacored proxy ssl TC-s
- [X] [#5241](https://github.com/kubernetes/ingress-nginx/pull/5241) Fix controller container name
- [X] [#5246](https://github.com/kubernetes/ingress-nginx/pull/5246) Remove checks for older versions
- [X] [#5249](https://github.com/kubernetes/ingress-nginx/pull/5249) Add support for hostPort in Deployment
- [X] [#5250](https://github.com/kubernetes/ingress-nginx/pull/5250) Use rbac scope feature in e2e tests
- [X] [#5251](https://github.com/kubernetes/ingress-nginx/pull/5251) Add support for custom healthz path in helm chart
- [X] [#5252](https://github.com/kubernetes/ingress-nginx/pull/5252) Check chart controller image tag
- [X] [#5254](https://github.com/kubernetes/ingress-nginx/pull/5254) Switch dev-env script to deployment
- [X] [#5258](https://github.com/kubernetes/ingress-nginx/pull/5258) Cleanup of chart labels
- [X] [#5262](https://github.com/kubernetes/ingress-nginx/pull/5262) Add Maxmind Editions support
- [X] [#5264](https://github.com/kubernetes/ingress-nginx/pull/5264) Fix reference to DH param secret, recommend larger parameter size
- [X] [#5266](https://github.com/kubernetes/ingress-nginx/pull/5266) Redirect for app-root should preserve current scheme
- [X] [#5268](https://github.com/kubernetes/ingress-nginx/pull/5268) do not require go for building
- [X] [#5269](https://github.com/kubernetes/ingress-nginx/pull/5269) Ensure DeleteDeployment waits until there are no pods running
- [X] [#5276](https://github.com/kubernetes/ingress-nginx/pull/5276) Fix the ability to disable ModSecurity at location level
- [X] [#5277](https://github.com/kubernetes/ingress-nginx/pull/5277) refactoring: use more specific var name
- [X] [#5281](https://github.com/kubernetes/ingress-nginx/pull/5281) Remove unnecessary logs
- [X] [#5283](https://github.com/kubernetes/ingress-nginx/pull/5283) Add retries for dns in tcp e2e test
- [X] [#5284](https://github.com/kubernetes/ingress-nginx/pull/5284) Wait for update in tcp e2e test
- [X] [#5288](https://github.com/kubernetes/ingress-nginx/pull/5288) Update client-go methods to support context and and new options
- [X] [#5289](https://github.com/kubernetes/ingress-nginx/pull/5289) Update go and e2e image
- [X] [#5290](https://github.com/kubernetes/ingress-nginx/pull/5290) Add DS_PROMETHEUS datasource for templating
- [X] [#5296](https://github.com/kubernetes/ingress-nginx/pull/5296) Added proxy-ssl-location-only test.
- [X] [#5298](https://github.com/kubernetes/ingress-nginx/pull/5298) Increase e2e concurrency
- [X] [#5301](https://github.com/kubernetes/ingress-nginx/pull/5301) Forward X-Request-ID to auth service
- [X] [#5307](https://github.com/kubernetes/ingress-nginx/pull/5307) Migrate ingress.class annotation to new IngressClassName field
- [X] [#5308](https://github.com/kubernetes/ingress-nginx/pull/5308) Set new default PathType to prefix
- [X] [#5309](https://github.com/kubernetes/ingress-nginx/pull/5309) Fix condition in server-alias annotation
- [X] [#5310](https://github.com/kubernetes/ingress-nginx/pull/5310) Added auth-tls-verify-client testcase
- [X] [#5313](https://github.com/kubernetes/ingress-nginx/pull/5313) Add script to generate yaml files from helm
- [X] [#5314](https://github.com/kubernetes/ingress-nginx/pull/5314) Set default resource requests limits
- [X] [#5315](https://github.com/kubernetes/ingress-nginx/pull/5315) Fix definition order of modsecurity directives
- [X] [#5320](https://github.com/kubernetes/ingress-nginx/pull/5320) Change condition order that produces endless loop
- [X] [#5324](https://github.com/kubernetes/ingress-nginx/pull/5324) Add support for PathTypeExact
- [X] [#5329](https://github.com/kubernetes/ingress-nginx/pull/5329) Update e2e dev image to v1.18.0
- [X] [#5330](https://github.com/kubernetes/ingress-nginx/pull/5330) Set k8s version kind should use for dev environment
- [X] [#5331](https://github.com/kubernetes/ingress-nginx/pull/5331) Enable configuration of plugins using configmap
- [X] [#5332](https://github.com/kubernetes/ingress-nginx/pull/5332) Add lifecycle hook and option to enable mimalloc
- [X] [#5333](https://github.com/kubernetes/ingress-nginx/pull/5333) Remove duplicated annotations definition and refactor hostPort conf
- [X] [#5336](https://github.com/kubernetes/ingress-nginx/pull/5336) Fix deployment strategy
- [X] [#5340](https://github.com/kubernetes/ingress-nginx/pull/5340) fix: remove unnecessary if statement when redirect annotation is defined
- [X] [#5341](https://github.com/kubernetes/ingress-nginx/pull/5341) ensure make lua-test runs locally
- [X] [#5346](https://github.com/kubernetes/ingress-nginx/pull/5346) Ensure krew plugin includes license
- [X] [#5357](https://github.com/kubernetes/ingress-nginx/pull/5357) Fix broken symlink to mimalloc
- [X] [#5361](https://github.com/kubernetes/ingress-nginx/pull/5361) Cleanup parsing of annotations with lists
- [X] [#5362](https://github.com/kubernetes/ingress-nginx/pull/5362) Cleanup httpbin image
- [X] [#5363](https://github.com/kubernetes/ingress-nginx/pull/5363) Remove version dependency in mimalloc symlink
- [X] [#5369](https://github.com/kubernetes/ingress-nginx/pull/5369) Update luajit and nginx to 1.17.10
- [X] [#5371](https://github.com/kubernetes/ingress-nginx/pull/5371) Update e2e image
- [X] [#5372](https://github.com/kubernetes/ingress-nginx/pull/5372) Update Go to 1.14.2
- [X] [#5374](https://github.com/kubernetes/ingress-nginx/pull/5374) Add port for plain HTTP to HTTPS redirection
- [X] [#5375](https://github.com/kubernetes/ingress-nginx/pull/5375) Remove chart old podSecurityPolicy check
- [X] [#5380](https://github.com/kubernetes/ingress-nginx/pull/5380) Use official mkdocs image and github action
- [X] [#5381](https://github.com/kubernetes/ingress-nginx/pull/5381) Add e2e tests for helm chart
- [X] [#5387](https://github.com/kubernetes/ingress-nginx/pull/5387) Add e2e test for OCSP and new configmap setting
- [X] [#5388](https://github.com/kubernetes/ingress-nginx/pull/5388) Remove TODO that were done
- [X] [#5392](https://github.com/kubernetes/ingress-nginx/pull/5392) Add new cfssl image and update e2e tests to use it
- [X] [#5393](https://github.com/kubernetes/ingress-nginx/pull/5393) Fix dev-env script to use new hostPort setting
- [X] [#5403](https://github.com/kubernetes/ingress-nginx/pull/5403) staple only when OCSP response status is "good"
- [X] [#5407](https://github.com/kubernetes/ingress-nginx/pull/5407) Update go dependencies
- [X] [#5409](https://github.com/kubernetes/ingress-nginx/pull/5409) Removed wrong code
- [X] [#5410](https://github.com/kubernetes/ingress-nginx/pull/5410) Add support for IngressClass and ingress.class annotation
- [X] [#5414](https://github.com/kubernetes/ingress-nginx/pull/5414) Pin mimalloc version and update openssl
- [X] [#5415](https://github.com/kubernetes/ingress-nginx/pull/5415) Update nginx image to fix openssl CVE-2020-1967
- [X] [#5419](https://github.com/kubernetes/ingress-nginx/pull/5419) Improve build time of httpbin e2e test image

_Documentation:_

- [X] [#5162](https://github.com/kubernetes/ingress-nginx/pull/5162) Migrate release of docs from travis-ci to github actions
- [X] [#5163](https://github.com/kubernetes/ingress-nginx/pull/5163) Cleanup build of documentation and update to mkdocs 1.1
- [X] [#5114](https://github.com/kubernetes/ingress-nginx/pull/5114) Feat: add header-pattern annotation.
- [X] [#5274](https://github.com/kubernetes/ingress-nginx/pull/5274) [docs]: fix deploy Prerequisite section
- [X] [#5347](https://github.com/kubernetes/ingress-nginx/pull/5347) docs: fix use-gzip wrong markdown style
- [X] [#5349](https://github.com/kubernetes/ingress-nginx/pull/5349) Update doc for validating Webhook with helm
- [X] [#5351](https://github.com/kubernetes/ingress-nginx/pull/5351) Remove deprecated flags and update docs
- [X] [#5355](https://github.com/kubernetes/ingress-nginx/pull/5355) ingress-nginx lua plugins docs
- [X] [#5360](https://github.com/kubernetes/ingress-nginx/pull/5360) Update deployment documentation
- [X] [#5365](https://github.com/kubernetes/ingress-nginx/pull/5365) Fix broken link for Layer 2 configuration mode
- [X] [#5370](https://github.com/kubernetes/ingress-nginx/pull/5370) Fix plugin README.md link
- [X] [#5395](https://github.com/kubernetes/ingress-nginx/pull/5395) Fix from-to-www link
- [X] [#5399](https://github.com/kubernetes/ingress-nginx/pull/5399) Cleanup deploy docs and remove old yaml manifests
- [X] [#5400](https://github.com/kubernetes/ingress-nginx/pull/5400) Update images README.md
- [X] [#5408](https://github.com/kubernetes/ingress-nginx/pull/5408) Add manifest for kind documentation
- [X] [#5420](https://github.com/kubernetes/ingress-nginx/pull/5420) Remove lua-resty-waf docs
- [X] [#5422](https://github.com/kubernetes/ingress-nginx/pull/5422) update notes.txt example with networking.k8s.io

### 0.30.0

**Image:** `quay.io/kubernetes-ingress-controller/nginx-ingress-controller:0.30.0`

- Allow service type ExternalName with different port and targetPort
- Update datadog tracer to v1.1.3
- Update default variables_hash_bucket_size value to 256
- Enable Opentracing for authentication subrequests (auth_request)

_Changes:_

- [X] [#5080](https://github.com/kubernetes/ingress-nginx/pull/5080) Add label selector for plugin
- [X] [#5083](https://github.com/kubernetes/ingress-nginx/pull/5083) Cleanup docker build
- [X] [#5084](https://github.com/kubernetes/ingress-nginx/pull/5084) Cleanup docker build
- [X] [#5085](https://github.com/kubernetes/ingress-nginx/pull/5085) Cleanup build of nginx image
- [X] [#5086](https://github.com/kubernetes/ingress-nginx/pull/5086) Migration e2e installation to helm
- [X] [#5087](https://github.com/kubernetes/ingress-nginx/pull/5087) Fox docker opencontainers version label
- [X] [#5088](https://github.com/kubernetes/ingress-nginx/pull/5088) Remove .cache directory with make clean.
- [X] [#5089](https://github.com/kubernetes/ingress-nginx/pull/5089) Abort any task in case of errors running shell commands
- [X] [#5090](https://github.com/kubernetes/ingress-nginx/pull/5090) Cleanup and standardization of e2e test definitions
- [X] [#5091](https://github.com/kubernetes/ingress-nginx/pull/5091) Add case for when user agent is nil
- [X] [#5092](https://github.com/kubernetes/ingress-nginx/pull/5092) Print information about e2e suite tests
- [X] [#5094](https://github.com/kubernetes/ingress-nginx/pull/5094) Remove comment from e2e_test.go
- [X] [#5095](https://github.com/kubernetes/ingress-nginx/pull/5095) Update datadog tracer to v1.1.3
- [X] [#5097](https://github.com/kubernetes/ingress-nginx/pull/5097) New e2e test: log-format-escape-json and log-format-upstream
- [X] [#5098](https://github.com/kubernetes/ingress-nginx/pull/5098) Fix make dev-env
- [X] [#5100](https://github.com/kubernetes/ingress-nginx/pull/5100) Ensure make dev-env support rolling updates
- [X] [#5101](https://github.com/kubernetes/ingress-nginx/pull/5101) Add keep-alive config check test
- [X] [#5102](https://github.com/kubernetes/ingress-nginx/pull/5102) Migrate e2e libaries
- [X] [#5103](https://github.com/kubernetes/ingress-nginx/pull/5103) Added configmap test for no-tls-redirect-locations
- [X] [#5105](https://github.com/kubernetes/ingress-nginx/pull/5105) Reuse-port check e2e tc (config check only)
- [X] [#5109](https://github.com/kubernetes/ingress-nginx/pull/5109) Added basic limit-rate configmap test.
- [X] [#5111](https://github.com/kubernetes/ingress-nginx/pull/5111) ingress-path-matching: doc typo
- [X] [#5117](https://github.com/kubernetes/ingress-nginx/pull/5117) Hash size e2e check test case
- [X] [#5122](https://github.com/kubernetes/ingress-nginx/pull/5122) refactor ssl handling in preparation of OCSP stapling
- [X] [#5123](https://github.com/kubernetes/ingress-nginx/pull/5123) Ensure helm repository and charts are available
- [X] [#5124](https://github.com/kubernetes/ingress-nginx/pull/5124) make dev-env improvements
- [X] [#5125](https://github.com/kubernetes/ingress-nginx/pull/5125) Added tc for limit-connection annotation
- [X] [#5131](https://github.com/kubernetes/ingress-nginx/pull/5131) Add request handling performance dashboard
- [X] [#5132](https://github.com/kubernetes/ingress-nginx/pull/5132) Lint go code
- [X] [#5134](https://github.com/kubernetes/ingress-nginx/pull/5134) Update list of e2e tests
- [X] [#5136](https://github.com/kubernetes/ingress-nginx/pull/5136) Add upstream keep alive tests
- [X] [#5139](https://github.com/kubernetes/ingress-nginx/pull/5139) Fixes https://github.com/kubernetes/ingress-nginx/issues/5120
- [X] [#5140](https://github.com/kubernetes/ingress-nginx/pull/5140) Added configmap test for ssl-ciphers.
- [X] [#5141](https://github.com/kubernetes/ingress-nginx/pull/5141) Allow service type ExternalName with different port and targetPort
- [X] [#5145](https://github.com/kubernetes/ingress-nginx/pull/5145) Refactor the HSTS related test file and add config check to the HSTS tests
- [X] [#5149](https://github.com/kubernetes/ingress-nginx/pull/5149) Use helm template instead of update to install dev cluster
- [X] [#5150](https://github.com/kubernetes/ingress-nginx/pull/5150) Update default VariablesHashBucketSize value to 256
- [X] [#5151](https://github.com/kubernetes/ingress-nginx/pull/5151) Check there is a difference in the template besides the checksum
- [X] [#5152](https://github.com/kubernetes/ingress-nginx/pull/5152) Clean template
- [X] [#5153](https://github.com/kubernetes/ingress-nginx/pull/5153) Update nginx and e2e images

_Documentation:_

- [X] [#5018](https://github.com/kubernetes/ingress-nginx/pull/5018) Update developer document on dependency updates
- [X] [#5081](https://github.com/kubernetes/ingress-nginx/pull/5081) Fixed incorrect documentation of cli flag --default-backend-service
- [X] [#5093](https://github.com/kubernetes/ingress-nginx/pull/5093) Generate doc with list of e2e tests
- [X] [#5135](https://github.com/kubernetes/ingress-nginx/pull/5135) Correct spelling of the word "Original" in annotations documentation

### 0.29.0

**Image:** `quay.io/kubernetes-ingress-controller/nginx-ingress-controller:0.29.0`

_New Features:_

- NGINX 1.17.8
- Add SameSite support for [Cookie Affinity](https://kubernetes.github.io/ingress-nginx/user-guide/nginx-configuration/annotations/#cookie-affinity) https://www.chromium.org/updates/same-site
- Refactor of [mirror](https://kubernetes.github.io/ingress-nginx/user-guide/nginx-configuration/annotations/#mirror) feature to remove additional annotations

_Changes:_

- [X] [#4949](https://github.com/kubernetes/ingress-nginx/pull/4949) Add SameSite support - omit None for old browsers
- [X] [#4973](https://github.com/kubernetes/ingress-nginx/pull/4973) Fix release script
- [X] [#4975](https://github.com/kubernetes/ingress-nginx/pull/4975) Fix docker installation in travis script
- [X] [#4976](https://github.com/kubernetes/ingress-nginx/pull/4976) Fix travis
- [X] [#4977](https://github.com/kubernetes/ingress-nginx/pull/4977) Fix image version
- [X] [#4983](https://github.com/kubernetes/ingress-nginx/pull/4983) Fix enable opentracing per location
- [X] [#4987](https://github.com/kubernetes/ingress-nginx/pull/4987) Dump kind logs after e2e tests
- [X] [#4993](https://github.com/kubernetes/ingress-nginx/pull/4993) Calculation algorithm for server_names_hash_bucket_size should consid…
- [X] [#4995](https://github.com/kubernetes/ingress-nginx/pull/4995) Cleanup main makefile and remove the need of sed
- [X] [#4996](https://github.com/kubernetes/ingress-nginx/pull/4996) Fix status update for clusters where networking.k8s.io is not available
- [X] [#4999](https://github.com/kubernetes/ingress-nginx/pull/4999) Fix limitrange definition
- [X] [#5000](https://github.com/kubernetes/ingress-nginx/pull/5000) Update python syntax in OAuth2 example
- [X] [#5003](https://github.com/kubernetes/ingress-nginx/pull/5003) Fix server aliases
- [X] [#5008](https://github.com/kubernetes/ingress-nginx/pull/5008) Fix docker buildx check in Makefile
- [X] [#5009](https://github.com/kubernetes/ingress-nginx/pull/5009) Move mod-security logic from template to go code
- [X] [#5010](https://github.com/kubernetes/ingress-nginx/pull/5010) Update nginx image
- [X] [#5011](https://github.com/kubernetes/ingress-nginx/pull/5011) Update nginx image, go to 1.13.7 and e2e image
- [X] [#5015](https://github.com/kubernetes/ingress-nginx/pull/5015) Refactor mirror feature
- [X] [#5016](https://github.com/kubernetes/ingress-nginx/pull/5016) Fix dep-ensure task
- [X] [#5023](https://github.com/kubernetes/ingress-nginx/pull/5023) Update metric dependencies and restore default Objectives
- [X] [#5028](https://github.com/kubernetes/ingress-nginx/pull/5028) Add echo image to avoid building and installing dependencies in each …
- [X] [#5031](https://github.com/kubernetes/ingress-nginx/pull/5031) Update kindest/node version to v1.17.2
- [X] [#5032](https://github.com/kubernetes/ingress-nginx/pull/5032) Fix fortune-teller app manifest
- [X] [#5035](https://github.com/kubernetes/ingress-nginx/pull/5035) Update github.com/paultag/sniff dependency
- [X] [#5036](https://github.com/kubernetes/ingress-nginx/pull/5036) Disable DIND in script run-in-docker.sh
- [X] [#5038](https://github.com/kubernetes/ingress-nginx/pull/5038) Update code to use pault.ag/go/sniff package
- [X] [#5042](https://github.com/kubernetes/ingress-nginx/pull/5042) Fix X-Forwarded-Proto based on proxy-protocol server port
- [X] [#5050](https://github.com/kubernetes/ingress-nginx/pull/5050) Add flag to allow custom ingress status update intervals
- [X] [#5052](https://github.com/kubernetes/ingress-nginx/pull/5052) Change the handling of ConfigMap creation
- [X] [#5053](https://github.com/kubernetes/ingress-nginx/pull/5053) Validation of header in authreq should be done only in the key
- [X] [#5055](https://github.com/kubernetes/ingress-nginx/pull/5055) Only set mirror source when a target is configured
- [X] [#5059](https://github.com/kubernetes/ingress-nginx/pull/5059) Remove minikube and only use kind
- [X] [#5060](https://github.com/kubernetes/ingress-nginx/pull/5060) Cleanup e2e tests
- [X] [#5061](https://github.com/kubernetes/ingress-nginx/pull/5061) Fix scripts to run in osx
- [X] [#5062](https://github.com/kubernetes/ingress-nginx/pull/5062) Ensure scripts and dev-env works in osx
- [X] [#5067](https://github.com/kubernetes/ingress-nginx/pull/5067) Make sure set-cookie is retained from external auth endpoint
- [X] [#5069](https://github.com/kubernetes/ingress-nginx/pull/5069) Enable grpc e2e tests
- [X] [#5070](https://github.com/kubernetes/ingress-nginx/pull/5070) Update go to 1.13.8
- [X] [#5071](https://github.com/kubernetes/ingress-nginx/pull/5071) Add gzip-min-length as a Configuration Option

_Documentation:_

- [X] [#4974](https://github.com/kubernetes/ingress-nginx/pull/4974) Add travis script for docs
- [X] [#4991](https://github.com/kubernetes/ingress-nginx/pull/4991) doc: added hint why regular expressions might not be accepted
- [X] [#5018](https://github.com/kubernetes/ingress-nginx/pull/5018) Update developer document on dependency updates
- [X] [#5020](https://github.com/kubernetes/ingress-nginx/pull/5020) docs(deploy): fix helm install command for helm v3
- [X] [#5037](https://github.com/kubernetes/ingress-nginx/pull/5037) Cleanup README.md
- [X] [#5040](https://github.com/kubernetes/ingress-nginx/pull/5040) Update documentation and remove hack fixed by upstream cookie library
- [X] [#5041](https://github.com/kubernetes/ingress-nginx/pull/5041) 36.94% size reduction of image assets using lossless compression from ImgBot
- [X] [#5043](https://github.com/kubernetes/ingress-nginx/pull/5043) Cleanup docs
- [X] [#5068](https://github.com/kubernetes/ingress-nginx/pull/5068) docs: reference buildx as a requirement for docker builds
- [X] [#5073](https://github.com/kubernetes/ingress-nginx/pull/5073) oauth-external-auth: README.md: Link to oauth2-proxy, dashboard-ingress.yaml

### 0.28.0

**Image:** `quay.io/kubernetes-ingress-controller/nginx-ingress-controller:0.28.0`

Fix occasional prometheus `http: superfluous response.WriteHeader call...` error [#4943](https://github.com/kubernetes/ingress-nginx/pull/4943)
Remove prometheus socket before the start of metrics collector [#4961](https://github.com/kubernetes/ingress-nginx/pull/4961)
Reduce CPU utilization when the ingress controller is shutting down [#4959](https://github.com/kubernetes/ingress-nginx/pull/4959)
Fixes a flaw (CVE-2020-8553) when auth-type basic annotation is used [#4960](https://github.com/kubernetes/ingress-nginx/pull/4960)

_Changes:_

- [X] [#4912](https://github.com/kubernetes/ingress-nginx/pull/4912) Update README.md
- [X] [#4914](https://github.com/kubernetes/ingress-nginx/pull/4914) Disable docker in docker tasks in terraform release script
- [X] [#4932](https://github.com/kubernetes/ingress-nginx/pull/4932) Cleanup dev-env script
- [X] [#4943](https://github.com/kubernetes/ingress-nginx/pull/4943) Update client_golang dependency to v1.3.0
- [X] [#4956](https://github.com/kubernetes/ingress-nginx/pull/4956) Fix proxy protocol support for X-Forwarded-Port
- [X] [#4959](https://github.com/kubernetes/ingress-nginx/pull/4959) Refactor how to handle sigterm and nginx process goroutine
- [X] [#4960](https://github.com/kubernetes/ingress-nginx/pull/4960) Avoid overlap of configuration definitions
- [X] [#4961](https://github.com/kubernetes/ingress-nginx/pull/4961) Remove prometheus socket before listen
- [X] [#4962](https://github.com/kubernetes/ingress-nginx/pull/4962) Cleanup of e2e docker images
- [X] [#4965](https://github.com/kubernetes/ingress-nginx/pull/4965) Move opentracing configuration for location to go
- [X] [#4966](https://github.com/kubernetes/ingress-nginx/pull/4966) Add verification of docker buildx support
- [X] [#4967](https://github.com/kubernetes/ingress-nginx/pull/4967) Update go dependencies

### 0.27.1

**Image:** `quay.io/kubernetes-ingress-controller/nginx-ingress-controller:0.27.1`

Fix regression in Jaeger opentracing module, incorrect UID in webhook AdmissionResponse in Kubernetes > 1.16.0.

_Changes:_

- [X] [#4920](https://github.com/kubernetes/ingress-nginx/pull/4920) Rollback jaeger module version
- [X] [#4922](https://github.com/kubernetes/ingress-nginx/pull/4922) Use docker buildx and remove qemu-static
- [X] [#4927](https://github.com/kubernetes/ingress-nginx/pull/4927) Fix incorrect UID in webhook AdmissionResponse

### 0.27.0

**Image:** `quay.io/kubernetes-ingress-controller/nginx-ingress-controller:0.27.0`

_New Features:_

- NGINX 1.17.7
- Migration to alpinelinux.
- Global [Modsecurity Snippet via ConfigMap](https://github.com/kubernetes/ingress-nginx/pull/4087)
- Support Datadog sample rate with global trace sampling from configmap [#4897](https://github.com/kubernetes/ingress-nginx/pull/4897)
- Modsecurity CRS v3.2.0 [#4829](https://github.com/kubernetes/ingress-nginx/pull/4829)
- Modsecurity-nginx v1.0.1 [#4842](https://github.com/kubernetes/ingress-nginx/pull/4842)
- Allow enabling/disabling opentracing for ingresses [#4732](https://github.com/kubernetes/ingress-nginx/pull/4732)

_Breaking Changes:_

- Enable download of GeoLite2 databases [#4896](https://github.com/kubernetes/ingress-nginx/pull/4896)

  _From maxmind website:_

  ```
  Due to upcoming data privacy regulations, we are making significant changes to how you access free GeoLite2 databases starting December 30, 2019.
  Learn more on our blog https://blog.maxmind.com/2019/12/18/significant-changes-to-accessing-and-using-geolite2-databases/
  ```

  Because of this change, it is not clear we can provide the databases directly from the docker image.
  To enable the feature, we provide two options:
  - Add the flag `--maxmind-license-key` to download the databases when the ingress controller starts.
  - or add a volume to mount the files `GeoLite2-City.mmdb` and `GeoLite2-ASN.mmdb` in the directory `/etc/nginx/geoip`.

  **If any of these conditions are not met, the geoip2 module will be disabled**

- The feature `lua-resty-waf` was removed.

- Due to the migration to alpinelinux the uid of the user is different. Please make sure to update it `runAsUser: 101` or the ingress controller will not start (CrashLoopBackOff).

_Changes:_

- [X] [#4087](https://github.com/kubernetes/ingress-nginx/pull/4087) Define Modsecurity Snippet via ConfigMap
- [X] [#4603](https://github.com/kubernetes/ingress-nginx/pull/4603) optimize: local cache global variable and reduce string object creation.
- [X] [#4613](https://github.com/kubernetes/ingress-nginx/pull/4613) Terraform release
- [X] [#4619](https://github.com/kubernetes/ingress-nginx/pull/4619) Issue 4244
- [X] [#4620](https://github.com/kubernetes/ingress-nginx/pull/4620) ISSUE-4244 e2e test
- [X] [#4645](https://github.com/kubernetes/ingress-nginx/pull/4645) Bind ingress controller to linux nodes to avoid Windows scheduling on kubernetes cluster includes linux nodes and windows nodes
- [X] [#4650](https://github.com/kubernetes/ingress-nginx/pull/4650) Expose GeoIP2 Organization as variable $geoip2_org
- [X] [#4658](https://github.com/kubernetes/ingress-nginx/pull/4658) Need to quote expansion of `$cfg.LogFormatStream` in `log_stream` access log
- [X] [#4664](https://github.com/kubernetes/ingress-nginx/pull/4664) warn when ConfigMap is missing or not parsable instead of erroring
- [X] [#4669](https://github.com/kubernetes/ingress-nginx/pull/4669) Simplify initialization function of bytes.Buffer
- [X] [#4671](https://github.com/kubernetes/ingress-nginx/pull/4671) Discontinue use of a single DNS query to validate an endpoint name
- [X] [#4673](https://github.com/kubernetes/ingress-nginx/pull/4673) More helpful dns error
- [X] [#4678](https://github.com/kubernetes/ingress-nginx/pull/4678) Increase the kubernetes 1.14 version to the installation prompt
- [X] [#4689](https://github.com/kubernetes/ingress-nginx/pull/4689) Server-only authentication of backends and per-location SSL config
- [X] [#4693](https://github.com/kubernetes/ingress-nginx/pull/4693) Adding some documentation about the use of metrics-per-host and enabl…
- [X] [#4694](https://github.com/kubernetes/ingress-nginx/pull/4694) Enhancement : add remote_addr in TCP access log
- [X] [#4695](https://github.com/kubernetes/ingress-nginx/pull/4695) Removing secure-verify-ca-secret support
- [X] [#4700](https://github.com/kubernetes/ingress-nginx/pull/4700) adds hability to use externalIP when controller service is of type NodePort
- [X] [#4730](https://github.com/kubernetes/ingress-nginx/pull/4730) add configuration for http2_max_concurrent_streams
- [X] [#4732](https://github.com/kubernetes/ingress-nginx/pull/4732) Allow enabling/disabling opentracing for ingresses
- [X] [#4745](https://github.com/kubernetes/ingress-nginx/pull/4745) add cmluciano to owners
- [X] [#4747](https://github.com/kubernetes/ingress-nginx/pull/4747) Docker image: Add source code reference label
- [X] [#4766](https://github.com/kubernetes/ingress-nginx/pull/4766) dev-env.sh: fix for parsing `minikube status` output of newer versions, fix shellcheck lints
- [X] [#4779](https://github.com/kubernetes/ingress-nginx/pull/4779) Remove lua-resty-waf feature
- [X] [#4780](https://github.com/kubernetes/ingress-nginx/pull/4780) Update nginx image to use openresty master
- [X] [#4785](https://github.com/kubernetes/ingress-nginx/pull/4785) Update nginx image and Go to 1.13.4
- [X] [#4791](https://github.com/kubernetes/ingress-nginx/pull/4791) deploy: add protocol to all Container/ServicePorts
- [X] [#4793](https://github.com/kubernetes/ingress-nginx/pull/4793)  Fix issue in logic of modsec template
- [X] [#4794](https://github.com/kubernetes/ingress-nginx/pull/4794) Remove extra annotation when Enabling ModSecurity
- [X] [#4797](https://github.com/kubernetes/ingress-nginx/pull/4797) Add a datasource variable $DS_PROMETHEUS
- [X] [#4803](https://github.com/kubernetes/ingress-nginx/pull/4803) Update nginx image to fix regression in jaeger tracing
- [X] [#4805](https://github.com/kubernetes/ingress-nginx/pull/4805) Update nginx and e2e images
- [X] [#4806](https://github.com/kubernetes/ingress-nginx/pull/4806) Add log to parallel command to dump logs in case of errors
- [X] [#4807](https://github.com/kubernetes/ingress-nginx/pull/4807) Allow custom CA certificate when flag --api-server is specified
- [X] [#4813](https://github.com/kubernetes/ingress-nginx/pull/4813) Update default SSL ciphers
- [X] [#4816](https://github.com/kubernetes/ingress-nginx/pull/4816) apply default certificate again in cases of invalid or incomplete cert config
- [X] [#4823](https://github.com/kubernetes/ingress-nginx/pull/4823) Update go dependencies to v1.17.0
- [X] [#4826](https://github.com/kubernetes/ingress-nginx/pull/4826) regression test and fix for duplicate hsts bug
- [X] [#4827](https://github.com/kubernetes/ingress-nginx/pull/4827) Migrate ingress definitions from extensions to networking.k8s.io
- [X] [#4829](https://github.com/kubernetes/ingress-nginx/pull/4829) Update modsecurity crs to v3.2.0
- [X] [#4840](https://github.com/kubernetes/ingress-nginx/pull/4840) Return specific type
- [X] [#4842](https://github.com/kubernetes/ingress-nginx/pull/4842) Update Modsecurity-nginx to latest (v1.0.1)
- [X] [#4843](https://github.com/kubernetes/ingress-nginx/pull/4843) Define minimum limits to run the ingress controller
- [X] [#4848](https://github.com/kubernetes/ingress-nginx/pull/4848) Update nginx image
- [X] [#4859](https://github.com/kubernetes/ingress-nginx/pull/4859) Use a named location for authSignURL
- [X] [#4862](https://github.com/kubernetes/ingress-nginx/pull/4862) Update nginx image
- [X] [#4863](https://github.com/kubernetes/ingress-nginx/pull/4863) Switch to nginx again
- [X] [#4866](https://github.com/kubernetes/ingress-nginx/pull/4866) Improve issue and pull request template
- [X] [#4867](https://github.com/kubernetes/ingress-nginx/pull/4867) Fix sticky session for ingress without host
- [X] [#4870](https://github.com/kubernetes/ingress-nginx/pull/4870) Default backend protocol only supports http
- [X] [#4871](https://github.com/kubernetes/ingress-nginx/pull/4871) Fix ingress status regression introduced in #4490
- [X] [#4875](https://github.com/kubernetes/ingress-nginx/pull/4875) Remove /build endpoint
- [X] [#4880](https://github.com/kubernetes/ingress-nginx/pull/4880) Remove download of geoip databases
- [X] [#4882](https://github.com/kubernetes/ingress-nginx/pull/4882) Use yaml files from a particular tag, not from master
- [X] [#4883](https://github.com/kubernetes/ingress-nginx/pull/4883) Update e2e image
- [X] [#4884](https://github.com/kubernetes/ingress-nginx/pull/4884) Update e2e image
- [X] [#4886](https://github.com/kubernetes/ingress-nginx/pull/4886) Fix flaking e2e tests
- [X] [#4887](https://github.com/kubernetes/ingress-nginx/pull/4887) Master branch uses a master tag image
- [X] [#4891](https://github.com/kubernetes/ingress-nginx/pull/4891) Add help task
- [X] [#4893](https://github.com/kubernetes/ingress-nginx/pull/4893) Use docker to run makefile tasks
- [X] [#4894](https://github.com/kubernetes/ingress-nginx/pull/4894) Remove todo from lua test
- [X] [#4896](https://github.com/kubernetes/ingress-nginx/pull/4896) Enable download of GeoLite2 databases
- [X] [#4897](https://github.com/kubernetes/ingress-nginx/pull/4897) Support Datadog sample rate with global trace sampling from configmap
- [X] [#4907](https://github.com/kubernetes/ingress-nginx/pull/4907) Add script to check go version and fix output directory permissions

_Documentation:_

- [X] [#4623](https://github.com/kubernetes/ingress-nginx/pull/4623) remove duplicated line in docs
- [X] [#4681](https://github.com/kubernetes/ingress-nginx/pull/4681) Fix docs/development.md describing inaccurate issues
- [X] [#4683](https://github.com/kubernetes/ingress-nginx/pull/4683) Fixed upgrading example command
- [X] [#4708](https://github.com/kubernetes/ingress-nginx/pull/4708) add proxy-max-temp-file-size doc
- [X] [#4727](https://github.com/kubernetes/ingress-nginx/pull/4727) update docs, remove output in prometheus deploy command
- [X] [#4744](https://github.com/kubernetes/ingress-nginx/pull/4744) Fix generation of sitemap.xml file
- [X] [#4746](https://github.com/kubernetes/ingress-nginx/pull/4746) Fix broken links in documentation
- [X] [#4748](https://github.com/kubernetes/ingress-nginx/pull/4748) Update documentation for static ip example
- [X] [#4749](https://github.com/kubernetes/ingress-nginx/pull/4749) Update documentation for rate limiting
- [X] [#4765](https://github.com/kubernetes/ingress-nginx/pull/4765) Fix extra word
- [X] [#4777](https://github.com/kubernetes/ingress-nginx/pull/4777) [docs] Add info about x-forwarded-prefix breaking change
- [X] [#4800](https://github.com/kubernetes/ingress-nginx/pull/4800) Update sysctl example
- [X] [#4801](https://github.com/kubernetes/ingress-nginx/pull/4801) Fix markdown list
- [X] [#4849](https://github.com/kubernetes/ingress-nginx/pull/4849) Fixed documentation for FCGI annotation.
- [X] [#4885](https://github.com/kubernetes/ingress-nginx/pull/4885) Correct MetalLB setup instructions.

### 0.26.2

**Image:** `quay.io/kubernetes-ingress-controller/nginx-ingress-controller:0.26.2`

_Changes:_

- [X] [#4859](https://github.com/kubernetes/ingress-nginx/pull/4859) Use a named location for authSignURL

### 0.26.1

**Image:** `quay.io/kubernetes-ingress-controller/nginx-ingress-controller:0.26.1`

_Changes:_

- [X] [#4617](https://github.com/kubernetes/ingress-nginx/pull/4617) Fix ports collision when hostNetwork=true
- [X] [#4619](https://github.com/kubernetes/ingress-nginx/pull/4619) Fix issue #4244

### 0.26.0

**Image:** `quay.io/kubernetes-ingress-controller/nginx-ingress-controller:0.26.0`

_New Features:_

- Add support for NGINX [proxy_ssl_* directives](https://github.com/kubernetes/ingress-nginx/pull/4327)
- Add support for [FastCGI backends](https://github.com/kubernetes/ingress-nginx/pull/4344)
- [Only support SSL dynamic mode](https://github.com/kubernetes/ingress-nginx/pull/4356)
- [Add nginx ssl_early_data option support](https://github.com/kubernetes/ingress-nginx/pull/4412)
- [Add support for multiple alias and remove duplication of SSL certificates](https://github.com/kubernetes/ingress-nginx/pull/4472)
- [Support configuring basic auth credentials as a map of user/password hashes](https://github.com/kubernetes/ingress-nginx/pull/4560)
- Caching support for external authentication annotation with new annotations [auth-cache-key and auth-cache-duration](https://github.com/kubernetes/ingress-nginx/pull/4278)
- Allow Requests to be [Mirrored to different backends](https://kubernetes.github.io/ingress-nginx/user-guide/nginx-configuration/annotations/#mirror) [#4379](https://github.com/kubernetes/ingress-nginx/pull/4379)
- Improve connection draining when ingress controller pod is deleted using a lifecycle hook:

  With this new hook, we increased the default `terminationGracePeriodSeconds` from 30 seconds to 300, allowing the draining of connections up to five minutes.

  If the active connections end before that, the pod will terminate gracefully at that time.

  To efectively take advantage of this feature, the Configmap feature [worker-shutdown-timeout](https://kubernetes.github.io/ingress-nginx/user-guide/nginx-configuration/configmap/#worker-shutdown-timeout) new value is `240s` instead of `10s`.

  **IMPORTANT:** this value has a side effect during reloads, consuming more memory until the old NGINX workers are replaced.

  ```yaml
  lifecycle:
    preStop:
      exec:
        command:
          - /wait-shutdown
  ```

- [mimalloc](https://github.com/microsoft/mimalloc) as a drop-in replacement for malloc.

  This feature can be enabled using the [LD_PRELOAD](http://man7.org/linux/man-pages/man8/ld.so.8.html) environment variable in the ingress controller deployment

  Example:

  ```yaml
  env:
  - name: LD_PRELOAD
    value: /usr/local/lib/libmimalloc.so
  ```

  Please check the additional [options](https://github.com/microsoft/mimalloc#environment-options) it provides.

_Breaking Changes:_

- The variable [$the_real_ip variable](https://github.com/kubernetes/ingress-nginx/pull/4557) was removed from template and default `log_format`.
- The default value of configmap setting [proxy-add-original-uri-header](https://github.com/kubernetes/ingress-nginx/pull/4604) is now `"false"`.

  When the setting `proxy-add-original-uri-header` is `"true"`, the ingress controller adds a new header `X-Original-Uri` with the value of NGINX variable `$request_uri`.

  In most of the cases this is not an issue but with request with long URLs it could lead to unexpected errors in the application defined in the Ingress serviceName,
  like issue 4593 - [431 Request Header Fields Too Large](https://github.com/kubernetes/ingress-nginx/issues/4593)

_Non-functional improvements:_

- [Removal of internal NGINX unix sockets](https://github.com/kubernetes/ingress-nginx/pull/4531)
- Automation of NGINX image using [terraform scripts](https://github.com/kubernetes/ingress-nginx/pull/4484)
- Removal of Go profiling on port `:10254` to use `localhost:10245`

  To profile the ingress controller Go binary, use:

  ```console
  INGRESS_PODS=($(kubectl get pods -n ingress-nginx -l app.kubernetes.io/name=ingress-nginx -o 'jsonpath={..metadata.name}'))
  kubectl port-forward -n ingress-nginx pod/${INGRESS_PODS[0]} 10245
  ```

Using the URL http://localhost:10245/debug/pprof/ to reach the profiler.

_Changes:_

- [X] [#3164](https://github.com/kubernetes/ingress-nginx/pull/3164) Initial support for CRL in Ingress Controller
- [X] [#4086](https://github.com/kubernetes/ingress-nginx/pull/4086) Resolve #4038, move X-Forwarded-Port variable to the location context
- [X] [#4278](https://github.com/kubernetes/ingress-nginx/pull/4278) feat: auth-req caching
- [X] [#4286](https://github.com/kubernetes/ingress-nginx/pull/4286) fix lua lints
- [X] [#4287](https://github.com/kubernetes/ingress-nginx/pull/4287) Add script for luacheck
- [X] [#4288](https://github.com/kubernetes/ingress-nginx/pull/4288) added proxy-http-version annotation to override the HTTP/1.1 default …
- [X] [#4289](https://github.com/kubernetes/ingress-nginx/pull/4289) Apply fixes suggested by staticcheck
- [X] [#4290](https://github.com/kubernetes/ingress-nginx/pull/4290) Make dev-env.sh script work on Linux
- [X] [#4291](https://github.com/kubernetes/ingress-nginx/pull/4291) hack scripts do not need PKG var
- [X] [#4298](https://github.com/kubernetes/ingress-nginx/pull/4298) Fix RBAC issues with networking.k8s.io
- [X] [#4299](https://github.com/kubernetes/ingress-nginx/pull/4299) Fix scripts to be able to run tests in docker
- [X] [#4302](https://github.com/kubernetes/ingress-nginx/pull/4302) Squash rules regarding ingresses
- [X] [#4306](https://github.com/kubernetes/ingress-nginx/pull/4306) Remove unnecessary output
- [X] [#4307](https://github.com/kubernetes/ingress-nginx/pull/4307) Disable access log in stream section for configuration socket
- [X] [#4313](https://github.com/kubernetes/ingress-nginx/pull/4313) avoid warning during lua unit test
- [X] [#4322](https://github.com/kubernetes/ingress-nginx/pull/4322) Update go dependencies
- [X] [#4327](https://github.com/kubernetes/ingress-nginx/pull/4327) Add proxy_ssl_* directives
- [X] [#4333](https://github.com/kubernetes/ingress-nginx/pull/4333) Add  [$proxy_alternative_upstream_name]
- [X] [#4334](https://github.com/kubernetes/ingress-nginx/pull/4334) Refactor http client for unix sockets
- [X] [#4341](https://github.com/kubernetes/ingress-nginx/pull/4341) duplicate argument "--disable-catch-all"
- [X] [#4344](https://github.com/kubernetes/ingress-nginx/pull/4344) Add FastCGI backend support (#2982)
- [X] [#4356](https://github.com/kubernetes/ingress-nginx/pull/4356) Only support SSL dynamic mode
- [X] [#4365](https://github.com/kubernetes/ingress-nginx/pull/4365) memoize balancer for a request
- [X] [#4369](https://github.com/kubernetes/ingress-nginx/pull/4369) Fix broken test's filenames
- [X] [#4371](https://github.com/kubernetes/ingress-nginx/pull/4371) Update datadog tracing plugin to v1.0.1
- [X] [#4379](https://github.com/kubernetes/ingress-nginx/pull/4379) Allow Requests to be Mirrored to different backends
- [X] [#4383](https://github.com/kubernetes/ingress-nginx/pull/4383) Add support for psp
- [X] [#4386](https://github.com/kubernetes/ingress-nginx/pull/4386) Update go dependencies
- [X] [#4405](https://github.com/kubernetes/ingress-nginx/pull/4405) Lua shared cfg
- [X] [#4409](https://github.com/kubernetes/ingress-nginx/pull/4409) sort ingress by namespace and name when ingress.CreationTimestamp identical
- [X] [#4410](https://github.com/kubernetes/ingress-nginx/pull/4410) fix dev-env script
- [X] [#4412](https://github.com/kubernetes/ingress-nginx/pull/4412) Add nginx ssl_early_data option support
- [X] [#4415](https://github.com/kubernetes/ingress-nginx/pull/4415) more dev-env script improvements
- [X] [#4416](https://github.com/kubernetes/ingress-nginx/pull/4416) Remove invalid log "Failed to executing diff command: exit status 1"
- [X] [#4418](https://github.com/kubernetes/ingress-nginx/pull/4418) Remove dynamic TLS records
- [X] [#4420](https://github.com/kubernetes/ingress-nginx/pull/4420) Cleanup
- [X] [#4422](https://github.com/kubernetes/ingress-nginx/pull/4422) teach lua about search and ndots settings in resolv.conf
- [X] [#4423](https://github.com/kubernetes/ingress-nginx/pull/4423) Add quote function in template
- [X] [#4426](https://github.com/kubernetes/ingress-nginx/pull/4426) Update klog
- [X] [#4428](https://github.com/kubernetes/ingress-nginx/pull/4428) Add timezone value into $geoip2_time_zone variable
- [X] [#4435](https://github.com/kubernetes/ingress-nginx/pull/4435) Add option to use existing images
- [X] [#4437](https://github.com/kubernetes/ingress-nginx/pull/4437) Refactor version helper
- [X] [#4438](https://github.com/kubernetes/ingress-nginx/pull/4438) Add helper to extract prometheus metrics in e2e tests
- [X] [#4439](https://github.com/kubernetes/ingress-nginx/pull/4439) Move listen logic to go
- [X] [#4440](https://github.com/kubernetes/ingress-nginx/pull/4440) Fixes for CVE-2018-16843, CVE-2018-16844, CVE-2019-9511, CVE-2019-9513, and CVE-2019-9516
- [X] [#4443](https://github.com/kubernetes/ingress-nginx/pull/4443) Lua resolv conf parser
- [X] [#4445](https://github.com/kubernetes/ingress-nginx/pull/4445) use latest openresty with CVE patches
- [X] [#4446](https://github.com/kubernetes/ingress-nginx/pull/4446) lua-shared-dicts improvements, fixes and documentation
- [X] [#4448](https://github.com/kubernetes/ingress-nginx/pull/4448) ewma improvements
- [X] [#4449](https://github.com/kubernetes/ingress-nginx/pull/4449) Fix service type external name using the name
- [X] [#4450](https://github.com/kubernetes/ingress-nginx/pull/4450) Add nginx proxy_max_temp_file_size configuration option
- [X] [#4451](https://github.com/kubernetes/ingress-nginx/pull/4451) post data to Lua only if it changes
- [X] [#4452](https://github.com/kubernetes/ingress-nginx/pull/4452) Fix test description on error
- [X] [#4456](https://github.com/kubernetes/ingress-nginx/pull/4456) Fix file permissions to support volumes
- [X] [#4458](https://github.com/kubernetes/ingress-nginx/pull/4458) implementation proposal for zone aware routing
- [X] [#4459](https://github.com/kubernetes/ingress-nginx/pull/4459) cleanup logging message typos in rewrite.go
- [X] [#4460](https://github.com/kubernetes/ingress-nginx/pull/4460) cleanup: fix typos in framework.go
- [X] [#4463](https://github.com/kubernetes/ingress-nginx/pull/4463) Always set headers with add-headers option
- [X] [#4466](https://github.com/kubernetes/ingress-nginx/pull/4466) Add rate limit units and error status
- [X] [#4471](https://github.com/kubernetes/ingress-nginx/pull/4471) Lint code using staticcheck
- [X] [#4472](https://github.com/kubernetes/ingress-nginx/pull/4472) Add support for multiple alias and remove duplication of SSL certificates
- [X] [#4476](https://github.com/kubernetes/ingress-nginx/pull/4476) Initialize nginx process error channel
- [X] [#4478](https://github.com/kubernetes/ingress-nginx/pull/4478) Re-add Support for Wildcard Hosts with Sticky Sessions
- [X] [#4484](https://github.com/kubernetes/ingress-nginx/pull/4484) Add terraform scripts to build nginx image
- [X] [#4487](https://github.com/kubernetes/ingress-nginx/pull/4487) Refactor health checks and wait until NGINX process ends
- [X] [#4489](https://github.com/kubernetes/ingress-nginx/pull/4489) Fix log format markdown
- [X] [#4490](https://github.com/kubernetes/ingress-nginx/pull/4490) Refactor ingress status IP address
- [X] [#4492](https://github.com/kubernetes/ingress-nginx/pull/4492) fix lua certificate handling tests
- [X] [#4495](https://github.com/kubernetes/ingress-nginx/pull/4495) point users to kubectl ingress-nginx plugin
- [X] [#4500](https://github.com/kubernetes/ingress-nginx/pull/4500) Fix nginx variable service_port (nginx)
- [X] [#4501](https://github.com/kubernetes/ingress-nginx/pull/4501) Move nginx helper
- [X] [#4502](https://github.com/kubernetes/ingress-nginx/pull/4502) Remove hard-coded names from e2e test and use local docker dependencies
- [X] [#4506](https://github.com/kubernetes/ingress-nginx/pull/4506) Fix panic on multiple ingress mess up upstream is primary or not
- [X] [#4509](https://github.com/kubernetes/ingress-nginx/pull/4509) Update openresty and third party modules
- [X] [#4520](https://github.com/kubernetes/ingress-nginx/pull/4520) fix typo
- [X] [#4521](https://github.com/kubernetes/ingress-nginx/pull/4521) backward compatibility for k8s version < 1.14
- [X] [#4522](https://github.com/kubernetes/ingress-nginx/pull/4522) Fix relative links
- [X] [#4524](https://github.com/kubernetes/ingress-nginx/pull/4524) Update go dependencies
- [X] [#4527](https://github.com/kubernetes/ingress-nginx/pull/4527) Switch to official kind images
- [X] [#4528](https://github.com/kubernetes/ingress-nginx/pull/4528) Cleanup of docker images
- [X] [#4530](https://github.com/kubernetes/ingress-nginx/pull/4530) Update nginx image to 0.92
- [X] [#4531](https://github.com/kubernetes/ingress-nginx/pull/4531) Remove nginx unix sockets
- [X] [#4534](https://github.com/kubernetes/ingress-nginx/pull/4534) Show current reloads count, not total
- [X] [#4535](https://github.com/kubernetes/ingress-nginx/pull/4535) Improve the time to run e2e tests
- [X] [#4543](https://github.com/kubernetes/ingress-nginx/pull/4543) Correctly format ipv6 resolver config for lua
- [X] [#4545](https://github.com/kubernetes/ingress-nginx/pull/4545) Rollback luarocks version to 3.1.3
- [X] [#4547](https://github.com/kubernetes/ingress-nginx/pull/4547) Fix terraform build of nginx images
- [X] [#4548](https://github.com/kubernetes/ingress-nginx/pull/4548) regression test for the issue fixed in #4543
- [X] [#4549](https://github.com/kubernetes/ingress-nginx/pull/4549) Cleanup of docker build
- [X] [#4556](https://github.com/kubernetes/ingress-nginx/pull/4556) Allow multiple CA Certificates
- [X] [#4557](https://github.com/kubernetes/ingress-nginx/pull/4557) Remove the_real_ip variable
- [X] [#4560](https://github.com/kubernetes/ingress-nginx/pull/4560) Support configuring basic auth credentials as a map of user/password hashes
- [X] [#4569](https://github.com/kubernetes/ingress-nginx/pull/4569) allow to configure jaeger header names
- [X] [#4570](https://github.com/kubernetes/ingress-nginx/pull/4570) Update nginx image
- [X] [#4571](https://github.com/kubernetes/ingress-nginx/pull/4571) Increase log level for identical CreationTimestamp warning
- [X] [#4572](https://github.com/kubernetes/ingress-nginx/pull/4572) Fix log format after #4557
- [X] [#4575](https://github.com/kubernetes/ingress-nginx/pull/4575) Update go dependencies for kubernetes 1.16.0
- [X] [#4583](https://github.com/kubernetes/ingress-nginx/pull/4583) Disable go modules
- [X] [#4584](https://github.com/kubernetes/ingress-nginx/pull/4584) Remove retries to ExternalName
- [X] [#4586](https://github.com/kubernetes/ingress-nginx/pull/4586) Fix reload when a configmap changes
- [X] [#4587](https://github.com/kubernetes/ingress-nginx/pull/4587) Avoid unnecessary reloads generating lua_shared_dict directives
- [X] [#4591](https://github.com/kubernetes/ingress-nginx/pull/4591) optimize: local cache global variable and avoid single lines over 80
- [X] [#4592](https://github.com/kubernetes/ingress-nginx/pull/4592) refactor force ssl redirect logic
- [X] [#4594](https://github.com/kubernetes/ingress-nginx/pull/4594) cleanup unused certificates
- [X] [#4595](https://github.com/kubernetes/ingress-nginx/pull/4595) Rollback change of ModSecurity setting SecAuditLog
- [X] [#4596](https://github.com/kubernetes/ingress-nginx/pull/4596) sort auth proxy headers from configmap
- [X] [#4597](https://github.com/kubernetes/ingress-nginx/pull/4597) more meaningful assertion for tls hsts test
- [X] [#4598](https://github.com/kubernetes/ingress-nginx/pull/4598) delete redundant config
- [X] [#4600](https://github.com/kubernetes/ingress-nginx/pull/4600) Update nginx image
- [X] [#4601](https://github.com/kubernetes/ingress-nginx/pull/4601) Hsts refactoring
- [X] [#4602](https://github.com/kubernetes/ingress-nginx/pull/4602) fix bug with new and running configuration comparison
- [X] [#4604](https://github.com/kubernetes/ingress-nginx/pull/4604) Change default for proxy-add-original-uri-header
- [X] [#4606](https://github.com/kubernetes/ingress-nginx/pull/4606) Mount temporal directory volume for ingress controller
- [X] [#4611](https://github.com/kubernetes/ingress-nginx/pull/4611) Fix custom default backend switch to default

_Documentation:_

- [X] [#4277](https://github.com/kubernetes/ingress-nginx/pull/4277) doc: fix image link.
- [X] [#4316](https://github.com/kubernetes/ingress-nginx/pull/4316) Update how-it-works.md
- [X] [#4329](https://github.com/kubernetes/ingress-nginx/pull/4329) Update references to oauth2_proxy
- [X] [#4348](https://github.com/kubernetes/ingress-nginx/pull/4348) KEP process
- [X] [#4351](https://github.com/kubernetes/ingress-nginx/pull/4351) KEP: Remove static SSL configuration mode
- [X] [#4389](https://github.com/kubernetes/ingress-nginx/pull/4389) Fix docs build due to an invalid link
- [X] [#4455](https://github.com/kubernetes/ingress-nginx/pull/4455) KEP: availability zone aware routing
- [X] [#4581](https://github.com/kubernetes/ingress-nginx/pull/4581) Fix spelling and remove local reference of 404 docker image
- [X] [#4582](https://github.com/kubernetes/ingress-nginx/pull/4582) Update kubectl-plugin docs
- [X] [#4588](https://github.com/kubernetes/ingress-nginx/pull/4588) tls user guide --default-ssl-certificate clarification

### 0.25.1

**Image:** `quay.io/kubernetes-ingress-controller/nginx-ingress-controller:0.25.1`

_Changes:_

- [X] [#4440](https://github.com/kubernetes/ingress-nginx/pull/4440) Fixes for CVE-2018-16843, CVE-2018-16844, CVE-2019-9511, CVE-2019-9513, and CVE-2019-9516

### 0.25.0

**Image:** `quay.io/kubernetes-ingress-controller/nginx-ingress-controller:0.25.0`

_New Features:_

- Validating webhook for ingress sanity check [documentation](https://kubernetes.github.io/ingress-nginx/deploy/validating-webhook/)
- Migration from NGINX to [OpenResty](https://openresty.org/en/) 1.15.8
- [ARM image](https://quay.io/repository/kubernetes-ingress-controller/nginx-ingress-controller-arm?tab=logs)
- Improve external authorization concept from opt-in to secure-by-default [3506](https://github.com/kubernetes/ingress-nginx/pull/3506)
- Reduce memory footprint and cpu usage when modsecurity is enabled [4091](https://github.com/kubernetes/ingress-nginx/pull/4091)
- Support new `networking.k8s.io/v1beta1` package (for Kubernetes cluster > v1.14.0) [4127](https://github.com/kubernetes/ingress-nginx/pull/4127)
- New variable `$proxy_alternative_upstream_name` in the log to show a hit in a canary endpoint [#4246](https://github.com/kubernetes/ingress-nginx/pull/4246)

_Non-functional improvements:_

- Migration from travis-ci to [Prow](https://prow.k8s.io/tide-history?repo=kubernetes%2Fingress-nginx&branch=master)
- [Testgrid dashboards](https://testgrid.k8s.io/sig-network-ingress-nginx#Summary) for ingress-nginx
- Update kind to [v0.4.0](https://github.com/kubernetes-sigs/kind/releases/tag/v0.4.0)
- Switch to go modules
- Go v1.12.6
- Docker size image reduced by 20%

_Changes:_

- [X] [#3506](https://github.com/kubernetes/ingress-nginx/pull/3506) Improve the external authorization concept from opt-in to secure-by-default
- [X] [#3802](https://github.com/kubernetes/ingress-nginx/pull/3802) Add a validating webhook for ingress sanity check
- [X] [#3803](https://github.com/kubernetes/ingress-nginx/pull/3803) use nkeys for counting lua table elements
- [X] [#3852](https://github.com/kubernetes/ingress-nginx/pull/3852) Enable arm again
- [X] [#4004](https://github.com/kubernetes/ingress-nginx/pull/4004) Remove valgrind
- [X] [#4005](https://github.com/kubernetes/ingress-nginx/pull/4005) Support proxy_next_upstream_timeout
- [X] [#4008](https://github.com/kubernetes/ingress-nginx/pull/4008) refactor GetFakeSSLCert
- [X] [#4009](https://github.com/kubernetes/ingress-nginx/pull/4009) Update nginx to 1.15.12
- [X] [#4010](https://github.com/kubernetes/ingress-nginx/pull/4010) Update nginx image and Go to 1.12.4
- [X] [#4012](https://github.com/kubernetes/ingress-nginx/pull/4012) Switch to go modules
- [X] [#4022](https://github.com/kubernetes/ingress-nginx/pull/4022) Add e2e test coverage for mult-auth
- [X] [#4042](https://github.com/kubernetes/ingress-nginx/pull/4042) Release custom error pages image v0.4 [skip-ci]
- [X] [#4048](https://github.com/kubernetes/ingress-nginx/pull/4048) Change upstream on error when sticky session balancer is used
- [X] [#4055](https://github.com/kubernetes/ingress-nginx/pull/4055) Rearrange deployment files into kustomizations
- [X] [#4064](https://github.com/kubernetes/ingress-nginx/pull/4064) Update go to 1.12.5, kubectl to 1.14.1 and kind to 0.2.1
- [X] [#4067](https://github.com/kubernetes/ingress-nginx/pull/4067) Trim spaces from annotations that can contain multiple lines
- [X] [#4069](https://github.com/kubernetes/ingress-nginx/pull/4069) fix e2e-test make target
- [X] [#4070](https://github.com/kubernetes/ingress-nginx/pull/4070) Don't try to create e2e runner rbac resources twice
- [X] [#4080](https://github.com/kubernetes/ingress-nginx/pull/4080) Load modsecurity config with OWASP core rules
- [X] [#4088](https://github.com/kubernetes/ingress-nginx/pull/4088) Migrate to Prow
- [X] [#4091](https://github.com/kubernetes/ingress-nginx/pull/4091) reduce memory footprint and cpu usage when modsecurity and owasp rule
- [X] [#4100](https://github.com/kubernetes/ingress-nginx/pull/4100) Remove stop controller endpoint
- [X] [#4101](https://github.com/kubernetes/ingress-nginx/pull/4101) Refactor whitelist from map to standard allow directives
- [X] [#4102](https://github.com/kubernetes/ingress-nginx/pull/4102) Refactor ListIngresses to add filters
- [X] [#4105](https://github.com/kubernetes/ingress-nginx/pull/4105) UPT: Add variable to define custom sampler host and port
- [X] [#4108](https://github.com/kubernetes/ingress-nginx/pull/4108) Add retry to LookupHost used to check the content of ExternalName
- [X] [#4109](https://github.com/kubernetes/ingress-nginx/pull/4109) Use real apiserver
- [X] [#4110](https://github.com/kubernetes/ingress-nginx/pull/4110) Update e2e images
- [X] [#4113](https://github.com/kubernetes/ingress-nginx/pull/4113) Force GOOS to linux
- [X] [#4119](https://github.com/kubernetes/ingress-nginx/pull/4119) Only load module ngx_http_modsecurity_module.so when option enable-mo…
- [X] [#4120](https://github.com/kubernetes/ingress-nginx/pull/4120) log info when endpoints change for a balancer
- [X] [#4122](https://github.com/kubernetes/ingress-nginx/pull/4122) Update Nginx to 1.17.0 and upgrade some other modules
- [X] [#4123](https://github.com/kubernetes/ingress-nginx/pull/4123) Update nginx image to 0.86
- [X] [#4127](https://github.com/kubernetes/ingress-nginx/pull/4127) Migrate to new networking.k8s.io/v1beta1 package
- [X] [#4128](https://github.com/kubernetes/ingress-nginx/pull/4128) feature(collectors): Added services to collectorLabels
- [X] [#4133](https://github.com/kubernetes/ingress-nginx/pull/4133) Run PodSecurityPolicy E2E test in parallel
- [X] [#4135](https://github.com/kubernetes/ingress-nginx/pull/4135) Use apps/v1 api group in e2e tests
- [X] [#4140](https://github.com/kubernetes/ingress-nginx/pull/4140) update modsecurity to latest, libmodsecurity to v3.0.3 and owasp-scrs…
- [X] [#4150](https://github.com/kubernetes/ingress-nginx/pull/4150) Update nginx
- [X] [#4160](https://github.com/kubernetes/ingress-nginx/pull/4160) SSL expiration metrics cannot be tied to dynamic updates
- [X] [#4162](https://github.com/kubernetes/ingress-nginx/pull/4162) Add "text/javascript" to compressible MIME types
- [X] [#4164](https://github.com/kubernetes/ingress-nginx/pull/4164) fix source file mods
- [X] [#4166](https://github.com/kubernetes/ingress-nginx/pull/4166) Session Affinity ChangeOnFailure should be boolean
- [X] [#4169](https://github.com/kubernetes/ingress-nginx/pull/4169) simplify sticky balancer and fix a bug
- [X] [#4180](https://github.com/kubernetes/ingress-nginx/pull/4180) Service type=ExternalName can be defined with ports
- [X] [#4185](https://github.com/kubernetes/ingress-nginx/pull/4185) Fix: fillout missing health check timeout on health check.
- [X] [#4187](https://github.com/kubernetes/ingress-nginx/pull/4187) Add unit test cases for balancer lua module
- [X] [#4191](https://github.com/kubernetes/ingress-nginx/pull/4191) increase lua_shared_dict config data
- [X] [#4204](https://github.com/kubernetes/ingress-nginx/pull/4204) Add e2e test for service type=ExternalName
- [X] [#4212](https://github.com/kubernetes/ingress-nginx/pull/4212) Add e2e tests for grpc
- [X] [#4214](https://github.com/kubernetes/ingress-nginx/pull/4214) Update go dependencies
- [X] [#4219](https://github.com/kubernetes/ingress-nginx/pull/4219) Get AuthTLS annotation unit tests to 100%
- [X] [#4220](https://github.com/kubernetes/ingress-nginx/pull/4220) Migrate to openresty
- [X] [#4221](https://github.com/kubernetes/ingress-nginx/pull/4221) Switch to openresty image
- [X] [#4223](https://github.com/kubernetes/ingress-nginx/pull/4223) Remove travis-ci badge
- [X] [#4224](https://github.com/kubernetes/ingress-nginx/pull/4224) fix monitor test after move to openresty
- [X] [#4225](https://github.com/kubernetes/ingress-nginx/pull/4225) Update image dependencies
- [X] [#4226](https://github.com/kubernetes/ingress-nginx/pull/4226) Update nginx image
- [X] [#4227](https://github.com/kubernetes/ingress-nginx/pull/4227) Fix misspelled and e2e check
- [X] [#4229](https://github.com/kubernetes/ingress-nginx/pull/4229) Do not send empty certificates to nginx
- [X] [#4232](https://github.com/kubernetes/ingress-nginx/pull/4232) override least recently used entries when certificate_data dict is full
- [X] [#4233](https://github.com/kubernetes/ingress-nginx/pull/4233) Update nginx image to 0.90
- [X] [#4235](https://github.com/kubernetes/ingress-nginx/pull/4235) Add new lints
- [X] [#4236](https://github.com/kubernetes/ingress-nginx/pull/4236) Add e2e test suite to detect memory leaks in lua
- [X] [#4237](https://github.com/kubernetes/ingress-nginx/pull/4237) Update go dependencies
- [X] [#4246](https://github.com/kubernetes/ingress-nginx/pull/4246) introduce proxy_alternative_upstream_name Nginx var
- [X] [#4249](https://github.com/kubernetes/ingress-nginx/pull/4249) test to make sure dynamic cert works trailing dot in domains
- [X] [#4250](https://github.com/kubernetes/ingress-nginx/pull/4250) Lint shell scripts
- [X] [#4251](https://github.com/kubernetes/ingress-nginx/pull/4251) Refactor prometheus leader helper
- [X] [#4253](https://github.com/kubernetes/ingress-nginx/pull/4253) Remove kubeclient configuration
- [X] [#4254](https://github.com/kubernetes/ingress-nginx/pull/4254) Update kind to 0.4.0
- [X] [#4257](https://github.com/kubernetes/ingress-nginx/pull/4257) Fix error deleting temporal directory in case of errors
- [X] [#4258](https://github.com/kubernetes/ingress-nginx/pull/4258) Fix go imports
- [X] [#4267](https://github.com/kubernetes/ingress-nginx/pull/4267) More e2e tests
- [X] [#4270](https://github.com/kubernetes/ingress-nginx/pull/4270) GetLbAlgorithm helper func for e2e
- [X] [#4272](https://github.com/kubernetes/ingress-nginx/pull/4272) introduce ngx.var.balancer_ewma_score
- [X] [#4273](https://github.com/kubernetes/ingress-nginx/pull/4273) Check and complete intermediate SSL certificates
- [X] [#4274](https://github.com/kubernetes/ingress-nginx/pull/4274) Support trailing dot

_Documentation:_

- [X] [#3966](https://github.com/kubernetes/ingress-nginx/pull/3966) Documentation example code fix
- [X] [#3978](https://github.com/kubernetes/ingress-nginx/pull/3978) Fix CA certificate example docs
- [X] [#3981](https://github.com/kubernetes/ingress-nginx/pull/3981) Add missing PR in changelog [skip ci]
- [X] [#3982](https://github.com/kubernetes/ingress-nginx/pull/3982) Add kubectl plugin docs
- [X] [#3987](https://github.com/kubernetes/ingress-nginx/pull/3987) Link to kubectl plugin docs in nav
- [X] [#4014](https://github.com/kubernetes/ingress-nginx/pull/4014) Update plugin krew manifest
- [X] [#4034](https://github.com/kubernetes/ingress-nginx/pull/4034) 🔧 fix navigation error in file baremetal.md
- [X] [#4036](https://github.com/kubernetes/ingress-nginx/pull/4036) Docs have incorrect command in baremetal.md
- [X] [#4037](https://github.com/kubernetes/ingress-nginx/pull/4037) [doc] fixing regex in example of rewrite
- [X] [#4040](https://github.com/kubernetes/ingress-nginx/pull/4040) Fix default Content-Type for custom-error-pages example
- [X] [#4068](https://github.com/kubernetes/ingress-nginx/pull/4068) fix typo: deployement->deployment
- [X] [#4082](https://github.com/kubernetes/ingress-nginx/pull/4082) Explain references in custom-headers documentation
- [X] [#4089](https://github.com/kubernetes/ingress-nginx/pull/4089) Docs: configmap: use-gzip
- [X] [#4099](https://github.com/kubernetes/ingress-nginx/pull/4099) Docs - Update capture group `placeholder`
- [X] [#4098](https://github.com/kubernetes/ingress-nginx/pull/4098) Update configmap about adding custom locations
- [X] [#4107](https://github.com/kubernetes/ingress-nginx/pull/4107) Clear up some inconsistent / unclear wording
- [X] [#4132](https://github.com/kubernetes/ingress-nginx/pull/4132) Update README.md for external-auth Test 4
- [X] [#4153](https://github.com/kubernetes/ingress-nginx/pull/4153) Add clarification on how to enable path matching
- [X] [#4159](https://github.com/kubernetes/ingress-nginx/pull/4159) Partially revert usage of kustomize for installation
- [X] [#4217](https://github.com/kubernetes/ingress-nginx/pull/4217) Fix typo in annotations
- [X] [#4228](https://github.com/kubernetes/ingress-nginx/pull/4228) Add notes on timeouts while using long GRPC streams

### 0.24.1

**Image:** `quay.io/kubernetes-ingress-controller/nginx-ingress-controller:0.24.1`

_Changes:_

- [X] [#3990](https://github.com/kubernetes/ingress-nginx/pull/3990) Fix dynamic cert issue with default-ssl-certificate
- [X] [#3980](https://github.com/kubernetes/ingress-nginx/pull/3980) Refactor isIterable
- [X] [#4000](https://github.com/kubernetes/ingress-nginx/pull/4000) Dynamic ssl improvements
- [X] [#4007](https://github.com/kubernetes/ingress-nginx/pull/4007) do not create empty access_by_lua_block

### 0.24.0

**Image:** `quay.io/kubernetes-ingress-controller/nginx-ingress-controller:0.24.0`

_New Features:_

- NGINX 1.15.10

_Breaking changes:_

- `x-forwarded-prefix` annotation changed from a boolean to a string, see [#3786](https://github.com/kubernetes/ingress-nginx/pull/3786)

_Changes:_

- [X] [#3743](https://github.com/kubernetes/ingress-nginx/pull/3743) Remove session-cookie-hash annotation
- [X] [#3786](https://github.com/kubernetes/ingress-nginx/pull/3786) Fix x-forwarded-prefix annotation
- [X] [#3798](https://github.com/kubernetes/ingress-nginx/pull/3798) Move some configuration logic from Nginx config to Lua code
- [X] [#3806](https://github.com/kubernetes/ingress-nginx/pull/3806) Migrate e2e cluster to kind
- [X] [#3807](https://github.com/kubernetes/ingress-nginx/pull/3807) Lua plugin system - MVP
- [X] [#3808](https://github.com/kubernetes/ingress-nginx/pull/3808) make dynamic SSL mode default
- [X] [#3827](https://github.com/kubernetes/ingress-nginx/pull/3827) Fix plugin install location
- [X] [#3829](https://github.com/kubernetes/ingress-nginx/pull/3829) Prevent e2e-tests from running on non-local clusters
- [X] [#3833](https://github.com/kubernetes/ingress-nginx/pull/3833) bump luajit version to v2.1-20190228
- [X] [#3835](https://github.com/kubernetes/ingress-nginx/pull/3835) Update nginx image
- [X] [#3839](https://github.com/kubernetes/ingress-nginx/pull/3839) Fix panic on multiple non-matching canary
- [X] [#3846](https://github.com/kubernetes/ingress-nginx/pull/3846) Fix race condition in metric process collector test
- [X] [#3849](https://github.com/kubernetes/ingress-nginx/pull/3849) Use Gauge instead of Counter for connections_active Prometheus metric
- [X] [#3853](https://github.com/kubernetes/ingress-nginx/pull/3853) Remove authbind
- [X] [#3856](https://github.com/kubernetes/ingress-nginx/pull/3856) Fix ssl-dh-param issue when secret does not exit
- [X] [#3864](https://github.com/kubernetes/ingress-nginx/pull/3864) ing.Service with multiple hosts fix
- [X] [#3870](https://github.com/kubernetes/ingress-nginx/pull/3870) Improve kubectl plugin
- [X] [#3871](https://github.com/kubernetes/ingress-nginx/pull/3871) Fix name of field used to sort ingresses [skip-ci]
- [X] [#3875](https://github.com/kubernetes/ingress-nginx/pull/3875) Allow the use of a secret located in a different namespace
- [X] [#3882](https://github.com/kubernetes/ingress-nginx/pull/3882) Add support for IPV6 resolvers
- [X] [#3884](https://github.com/kubernetes/ingress-nginx/pull/3884) update GKE header to match link in contents
- [X] [#3885](https://github.com/kubernetes/ingress-nginx/pull/3885) Refactor status update
- [X] [#3886](https://github.com/kubernetes/ingress-nginx/pull/3886) Clean up ssl package and fix dynamic cert mode
- [X] [#3887](https://github.com/kubernetes/ingress-nginx/pull/3887) Remove useless nodeip calls and deprecate --force-namespace-isolation
- [X] [#3889](https://github.com/kubernetes/ingress-nginx/pull/3889) Separate out annotation assignment logic
- [X] [#3895](https://github.com/kubernetes/ingress-nginx/pull/3895) Correctly format ipv6 resolver config for lua
- [X] [#3900](https://github.com/kubernetes/ingress-nginx/pull/3900) Add lint subcommand to plugin
- [X] [#3907](https://github.com/kubernetes/ingress-nginx/pull/3907) Remove unnecessary copy of GeoIP databases
- [X] [#3908](https://github.com/kubernetes/ingress-nginx/pull/3908) Update nginx image
- [X] [#3918](https://github.com/kubernetes/ingress-nginx/pull/3918) Set `X-Request-ID` for the `default-backend`, too.
- [X] [#3927](https://github.com/kubernetes/ingress-nginx/pull/3927) Update apiVersion to apps/v1, drop duplicate line
- [X] [#3932](https://github.com/kubernetes/ingress-nginx/pull/3932) Fix dynamic SSL certificate for aliases and redirect-from-to-www
- [X] [#3933](https://github.com/kubernetes/ingress-nginx/pull/3933) Update nginx to 1.15.10
- [X] [#3934](https://github.com/kubernetes/ingress-nginx/pull/3934) Update nginx image
- [X] [#3943](https://github.com/kubernetes/ingress-nginx/pull/3943) Update dependencies
- [X] [#3947](https://github.com/kubernetes/ingress-nginx/pull/3947) Adds a log warning when falling back to default fake cert
- [X] [#3950](https://github.com/kubernetes/ingress-nginx/pull/3950) Fix forwarded host parsing
- [X] [#3954](https://github.com/kubernetes/ingress-nginx/pull/3954) Fix load-balance configmap value
- [X] [#3955](https://github.com/kubernetes/ingress-nginx/pull/3955) Plugin select deployment using replicaset name
- [X] [#3958](https://github.com/kubernetes/ingress-nginx/pull/3958) Refactor equals
- [X] [#3960](https://github.com/kubernetes/ingress-nginx/pull/3960) Fix segfault on reference to nonexistent configmap
- [X] [#3968](https://github.com/kubernetes/ingress-nginx/pull/3968) Update nginx image
- [X] [#3969](https://github.com/kubernetes/ingress-nginx/pull/3969) Update nginx image to 0.84

_Documentation:_

- [X] [#3841](https://github.com/kubernetes/ingress-nginx/pull/3841) Improve "Sticky session" docs
- [X] [#3836](https://github.com/kubernetes/ingress-nginx/pull/3836) Update mkdocs [skip ci]
- [X] [#3847](https://github.com/kubernetes/ingress-nginx/pull/3847) Add missing basic usage documentation link
- [X] [#3874](https://github.com/kubernetes/ingress-nginx/pull/3874) Update embargo doc link in SECURITY_CONTACTS and change PST to PSC
- [X] [#3890](https://github.com/kubernetes/ingress-nginx/pull/3890) Make sure cli-arguments doc is in alphabetical order
- [X] [#3945](https://github.com/kubernetes/ingress-nginx/pull/3945) fix typo: delete '`'

### 0.23.0

**Image:** `quay.io/kubernetes-ingress-controller/nginx-ingress-controller:0.23.0`

_New Features:_

- NGINX 1.15.9
- New `canary-by-header-value` [annotation](https://github.com/kubernetes/ingress-nginx/blob/main/docs/user-guide/nginx-configuration/annotations.md#canary).
- New debug binary to get runtime information from lua [3686](https://github.com/kubernetes/ingress-nginx/pull/3686)
- Support for Opentracing with Datadog
- New [kubectl plugin](https://github.com/kubernetes/ingress-nginx/pull/3779) **Alpha**

_Breaking changes:_

- The NGINX server listening in port 18080 was removed. It was replaced by a server using an unix socket as port [#3684](https://github.com/kubernetes/ingress-nginx/pull/3684)
  This server was internal to the ingress controller. In case this was being acceded from the outside, you can restore the old server using the `http-snipet` feature in the configuration configmap like:

  ```yaml
  http-snippet: |
    server {
      listen 18080;

      location /nginx_status {
        allow 127.0.0.1;
        allow ::1;
        deny all;
        stub_status on;
      }

      location / {
        return 404;
      }
    }
  ```

_Changes:_

- [X] [#3619](https://github.com/kubernetes/ingress-nginx/pull/3619) add header-value annotation
- [X] [#3628](https://github.com/kubernetes/ingress-nginx/pull/3628) Fix 503 error generation on empty endpoints
- [X] [#3666](https://github.com/kubernetes/ingress-nginx/pull/3666) rename sysctlFSFileMax to rlimitMaxNumFiles to reflect what it actually does
- [X] [#3667](https://github.com/kubernetes/ingress-nginx/pull/3667) worker_connections should be less (3/4th) than worker_rlimit_nofile
- [X] [#3671](https://github.com/kubernetes/ingress-nginx/pull/3671) bugfix: fixed duplicated seeds.
- [X] [#3673](https://github.com/kubernetes/ingress-nginx/pull/3673) used table functions of LuaJIT for better performance.
- [X] [#3674](https://github.com/kubernetes/ingress-nginx/pull/3674) used cjson.safe instead of pcall.
- [X] [#3682](https://github.com/kubernetes/ingress-nginx/pull/3682) enable use-forwarded-headers for L7 LB
- [X] [#3684](https://github.com/kubernetes/ingress-nginx/pull/3684) Replace Status port using a socket
- [X] [#3686](https://github.com/kubernetes/ingress-nginx/pull/3686) Add debug binary to the docker image
- [X] [#3695](https://github.com/kubernetes/ingress-nginx/pull/3695) > Don't reload nginx when L4 endpoints changed
- [X] [#3696](https://github.com/kubernetes/ingress-nginx/pull/3696) Apply annotations to default location
- [X] [#3698](https://github.com/kubernetes/ingress-nginx/pull/3698) Fix --disable-catch-all
- [X] [#3702](https://github.com/kubernetes/ingress-nginx/pull/3702) Add params for access log
- [X] [#3704](https://github.com/kubernetes/ingress-nginx/pull/3704) make sure dev-env forces context to be minikube
- [X] [#3728](https://github.com/kubernetes/ingress-nginx/pull/3728) Fix flaky test
- [X] [#3730](https://github.com/kubernetes/ingress-nginx/pull/3730) Changes CustomHTTPErrors annotation to use custom default backend
- [X] [#3734](https://github.com/kubernetes/ingress-nginx/pull/3734) remove old unused lua dicts
- [X] [#3736](https://github.com/kubernetes/ingress-nginx/pull/3736) do not unnecessarily log
- [X] [#3737](https://github.com/kubernetes/ingress-nginx/pull/3737) Adjust probe timeouts
- [X] [#3739](https://github.com/kubernetes/ingress-nginx/pull/3739) dont log unnecessarily
- [X] [#3740](https://github.com/kubernetes/ingress-nginx/pull/3740) Fix ingress updating for session-cookie-* annotation changes
- [X] [#3747](https://github.com/kubernetes/ingress-nginx/pull/3747) Update nginx and modules
- [X] [#3748](https://github.com/kubernetes/ingress-nginx/pull/3748) Update nginx image
- [X] [#3749](https://github.com/kubernetes/ingress-nginx/pull/3749) Enhance Unit Tests for Annotations
- [X] [#3750](https://github.com/kubernetes/ingress-nginx/pull/3750) Update go dependencies
- [X] [#3751](https://github.com/kubernetes/ingress-nginx/pull/3751) Parse environment variables in OpenTracing configuration
- [X] [#3756](https://github.com/kubernetes/ingress-nginx/pull/3756) Create custom annotation for satisfy "value"
- [X] [#3757](https://github.com/kubernetes/ingress-nginx/pull/3757) Add mention of secure-backends to backend-protocol docs
- [X] [#3764](https://github.com/kubernetes/ingress-nginx/pull/3764) delete confusing CustomErrors attribute to make things more explicit
- [X] [#3765](https://github.com/kubernetes/ingress-nginx/pull/3765) simplify customhttperrors e2e test and add regression test and fix a bug
- [X] [#3766](https://github.com/kubernetes/ingress-nginx/pull/3766) Support Opentracing with Datadog - part 2
- [X] [#3767](https://github.com/kubernetes/ingress-nginx/pull/3767) Support Opentracing with Datadog - part 1
- [X] [#3771](https://github.com/kubernetes/ingress-nginx/pull/3771) Do not log unnecessarily
- [X] [#3772](https://github.com/kubernetes/ingress-nginx/pull/3772) Fix dashboard link [skip ci]
- [X] [#3775](https://github.com/kubernetes/ingress-nginx/pull/3775) Fix DNS lookup failures in L4 services
- [X] [#3779](https://github.com/kubernetes/ingress-nginx/pull/3779) Add kubectl plugin
- [X] [#3780](https://github.com/kubernetes/ingress-nginx/pull/3780) Enable access log for default backend
- [X] [#3781](https://github.com/kubernetes/ingress-nginx/pull/3781) feat: configurable proxy buffers number
- [X] [#3782](https://github.com/kubernetes/ingress-nginx/pull/3782) Lua bridge tracer
- [X] [#3784](https://github.com/kubernetes/ingress-nginx/pull/3784) use correct host for jaeger-collector-host in docs
- [X] [#3785](https://github.com/kubernetes/ingress-nginx/pull/3785) use latest base nginx image
- [X] [#3787](https://github.com/kubernetes/ingress-nginx/pull/3787) Use UsePortInRedirects only if enabled
- [X] [#3791](https://github.com/kubernetes/ingress-nginx/pull/3791) - remove annotations in nginxcontroller struct
- [X] [#3792](https://github.com/kubernetes/ingress-nginx/pull/3792) dont restart minikube when it is already running
- [X] [#3793](https://github.com/kubernetes/ingress-nginx/pull/3793) Update mergo dependency
- [X] [#3794](https://github.com/kubernetes/ingress-nginx/pull/3794) use use-context that actually changes the context
- [X] [#3795](https://github.com/kubernetes/ingress-nginx/pull/3795) do not warn when optional annotations arent set
- [X] [#3799](https://github.com/kubernetes/ingress-nginx/pull/3799) Add /dbg certs command
- [X] [#3800](https://github.com/kubernetes/ingress-nginx/pull/3800) Refactor e2e
- [X] [#3809](https://github.com/kubernetes/ingress-nginx/pull/3809) Upgrade openresty/lua-resty-balancer
- [X] [#3810](https://github.com/kubernetes/ingress-nginx/pull/3810) Update nginx image
- [X] [#3811](https://github.com/kubernetes/ingress-nginx/pull/3811) Fix e2e tests
- [X] [#3812](https://github.com/kubernetes/ingress-nginx/pull/3812) Removes unused const from customhttperrors e2e test
- [X] [#3813](https://github.com/kubernetes/ingress-nginx/pull/3813) Prevent dep from vendoring grpc-fortune-teller dependencies
- [X] [#3819](https://github.com/kubernetes/ingress-nginx/pull/3819) Fix e2e test in osx
- [X] [#3820](https://github.com/kubernetes/ingress-nginx/pull/3820) Update nginx image
- [X] [#3821](https://github.com/kubernetes/ingress-nginx/pull/3821) Update nginx to 1.15.9
- [X] [#3822](https://github.com/kubernetes/ingress-nginx/pull/3822) Set default for satisfy annotation to nothing

_Documentation:_

- [X] [#3680](https://github.com/kubernetes/ingress-nginx/pull/3680) mention rewrite-target change for 0.22.0
- [X] [#3693](https://github.com/kubernetes/ingress-nginx/pull/3693) Correcting links for gRPC Fortune Teller app
- [X] [#3701](https://github.com/kubernetes/ingress-nginx/pull/3701) Update usage documentation for default-backend annotation
- [X] [#3705](https://github.com/kubernetes/ingress-nginx/pull/3705) Increase Unit Test Coverage for Templates
- [X] [#3708](https://github.com/kubernetes/ingress-nginx/pull/3708) Update OWNERS
- [X] [#3731](https://github.com/kubernetes/ingress-nginx/pull/3731) Update a doc example that uses rewrite-target

_Deprecations:_

- The annotation `session-cookie-hash` is deprecated and will be removed in 0.24.
- Flag `--force-namespace-isolation` is deprecated and will be removed in 0.24. Currently this annotation is being replaced by `--watch-namespace`

### 0.22.0

**Image:** `quay.io/kubernetes-ingress-controller/nginx-ingress-controller:0.22.0`

_New Features:_

- NGINX 1.15.8
- New balancer implementation: consistent hash subset
- Adds support for HTTP2 Push Preload annotation
- Allow to disable NGINX prometheus metrics
- New --disable-catch-all flag to ignore catch-all ingresses
- Add flag --metrics-per-host to make per-host metrics optional

_Breaking changes:_

- Annotation `nginx.ingress.kubernetes.io/rewrite-target` has changed and will not behave as expected if you don't update them.

  Refer to [https://kubernetes.github.io/ingress-nginx/examples/rewrite/#rewrite-target](https://kubernetes.github.io/ingress-nginx/examples/rewrite/#rewrite-target) on how to change it.

  Refer to [https://github.com/kubernetes/ingress-nginx/pull/3174#issuecomment-455665710](https://github.com/kubernetes/ingress-nginx/pull/3174#issuecomment-455665710) on how to do seamless migration.

- Annotations `nginx.ingress.kubernetes.io/add-base-url` and `nginx.ingress.kubernetes.io/base-url-scheme` were removed.

  Please check issue [#3174](https://github.com/kubernetes/ingress-nginx/pull/3174) for details.

- By default do not trust any client to extract true client IP address from X-Forwarded-For header using realip module (`use-forwarded-headers: "false"`)

_Changes:_

- [X] [#3174](https://github.com/kubernetes/ingress-nginx/pull/3174) Generalize Rewrite Block Creation and Deprecate AddBaseUrl (not backwards compatible)
- [X] [#3240](https://github.com/kubernetes/ingress-nginx/pull/3240) Adds support for HTTP2 Push Preload annotation
- [X] [#3333](https://github.com/kubernetes/ingress-nginx/pull/3333) breaking change: by default do not trust any client
- [X] [#3342](https://github.com/kubernetes/ingress-nginx/pull/3342) Allow privilege escalation
- [X] [#3363](https://github.com/kubernetes/ingress-nginx/pull/3363) Document for cookie expires annotation
- [X] [#3396](https://github.com/kubernetes/ingress-nginx/pull/3396) New balancer implementation: consistent hash subset
- [X] [#3446](https://github.com/kubernetes/ingress-nginx/pull/3446) add more testing for mergeAlternativeBackends
- [X] [#3453](https://github.com/kubernetes/ingress-nginx/pull/3453) Monitor fixes
- [X] [#3455](https://github.com/kubernetes/ingress-nginx/pull/3455) Watch controller Pods and make then available in k8sStore
- [X] [#3465](https://github.com/kubernetes/ingress-nginx/pull/3465) Bump nginx-opentracing for gRPC support
- [X] [#3467](https://github.com/kubernetes/ingress-nginx/pull/3467) store ewma stats per backend
- [X] [#3470](https://github.com/kubernetes/ingress-nginx/pull/3470) Use opentracing_grpc_propagate_context when necessary
- [X] [#3474](https://github.com/kubernetes/ingress-nginx/pull/3474) Improve parsing of annotations and use of Ingress wrapper
- [X] [#3476](https://github.com/kubernetes/ingress-nginx/pull/3476) Fix nginx directory permissions
- [X] [#3477](https://github.com/kubernetes/ingress-nginx/pull/3477) clarify canary ingress
- [X] [#3478](https://github.com/kubernetes/ingress-nginx/pull/3478) delete unused buildLoadBalancingConfig
- [X] [#3487](https://github.com/kubernetes/ingress-nginx/pull/3487) dynamic certificate mode should support widlcard hosts
- [X] [#3488](https://github.com/kubernetes/ingress-nginx/pull/3488) Add probes to deployments used in e2e tests
- [X] [#3492](https://github.com/kubernetes/ingress-nginx/pull/3492) Fix data size validations
- [X] [#3494](https://github.com/kubernetes/ingress-nginx/pull/3494) Since dynamic mode only checking for 'return 503' is not valid anymore
- [X] [#3495](https://github.com/kubernetes/ingress-nginx/pull/3495) Adjust default timeout for e2e tests
- [X] [#3497](https://github.com/kubernetes/ingress-nginx/pull/3497) Wait for the right number of endpoints
- [X] [#3498](https://github.com/kubernetes/ingress-nginx/pull/3498) Update godeps
- [X] [#3501](https://github.com/kubernetes/ingress-nginx/pull/3501) be consistent with what Nginx supports
- [X] [#3503](https://github.com/kubernetes/ingress-nginx/pull/3503) compare error with error types from k8s.io/apimachinery/pkg/api/errors
- [X] [#3504](https://github.com/kubernetes/ingress-nginx/pull/3504) fix an ewma unit test
- [X] [#3505](https://github.com/kubernetes/ingress-nginx/pull/3505) Update lua configuration_data when number of controller pod change
- [X] [#3507](https://github.com/kubernetes/ingress-nginx/pull/3507) Remove temporal configuration file after a while
- [X] [#3508](https://github.com/kubernetes/ingress-nginx/pull/3508) Update nginx to 1.15.7
- [X] [#3509](https://github.com/kubernetes/ingress-nginx/pull/3509) [1759] Ingress affinity session cookie with Secure flag for HTTPS
- [X] [#3512](https://github.com/kubernetes/ingress-nginx/pull/3512) Allow to disable NGINX metrics
- [X] [#3518](https://github.com/kubernetes/ingress-nginx/pull/3518) Fix log output format
- [X] [#3521](https://github.com/kubernetes/ingress-nginx/pull/3521) Fix a bug with Canary becoming main server
- [X] [#3522](https://github.com/kubernetes/ingress-nginx/pull/3522) {tcp,udp}-services cm appear twice
- [X] [#3525](https://github.com/kubernetes/ingress-nginx/pull/3525) make canary ingresses independent of the order they were applied
- [X] [#3530](https://github.com/kubernetes/ingress-nginx/pull/3530) Update nginx image
- [X] [#3532](https://github.com/kubernetes/ingress-nginx/pull/3532) Ignore updates of ingresses with invalid class
- [X] [#3536](https://github.com/kubernetes/ingress-nginx/pull/3536) Replace dockerfile entrypoint
- [X] [#3548](https://github.com/kubernetes/ingress-nginx/pull/3548) e2e test to ensure graceful shutdown does not lose requests
- [X] [#3551](https://github.com/kubernetes/ingress-nginx/pull/3551) Fix --enable-dynamic-certificates for nested subdomain
- [X] [#3553](https://github.com/kubernetes/ingress-nginx/pull/3553) handle_error_when_executing_diff
- [X] [#3562](https://github.com/kubernetes/ingress-nginx/pull/3562) Rename nginx.yaml to nginx.json
- [X] [#3566](https://github.com/kubernetes/ingress-nginx/pull/3566) Add Unit Tests for getIngressInformation
- [X] [#3569](https://github.com/kubernetes/ingress-nginx/pull/3569) fix status updated: make sure ingress.status is copied
- [X] [#3573](https://github.com/kubernetes/ingress-nginx/pull/3573) Update Certificate Generation Docs to not use MD5
- [X] [#3581](https://github.com/kubernetes/ingress-nginx/pull/3581) lua randomseed per worker
- [X] [#3582](https://github.com/kubernetes/ingress-nginx/pull/3582) Sort ingresses by creation timestamp
- [X] [#3584](https://github.com/kubernetes/ingress-nginx/pull/3584) Update go to 1.11.4
- [X] [#3586](https://github.com/kubernetes/ingress-nginx/pull/3586) Add --disable-catch-all option to disable catch-all server
- [X] [#3587](https://github.com/kubernetes/ingress-nginx/pull/3587) adjust dind istallation
- [X] [#3594](https://github.com/kubernetes/ingress-nginx/pull/3594) Add a flag to make per-host metrics optional
- [X] [#3596](https://github.com/kubernetes/ingress-nginx/pull/3596) Fix proxy_host variable configuration
- [X] [#3601](https://github.com/kubernetes/ingress-nginx/pull/3601) Update nginx to 1.15.8
- [X] [#3602](https://github.com/kubernetes/ingress-nginx/pull/3602) Update nginx image
- [X] [#3604](https://github.com/kubernetes/ingress-nginx/pull/3604) Add an option to automatically set worker_connections based on worker_rlimit_nofile
- [X] [#3615](https://github.com/kubernetes/ingress-nginx/pull/3615) Pass k8s `Service` data through to the TCP balancer script.
- [X] [#3620](https://github.com/kubernetes/ingress-nginx/pull/3620) Added server alias to metrics
- [X] [#3624](https://github.com/kubernetes/ingress-nginx/pull/3624) Update nginx to fix geoip database deprecation
- [X] [#3625](https://github.com/kubernetes/ingress-nginx/pull/3625) Update nginx image
- [X] [#3633](https://github.com/kubernetes/ingress-nginx/pull/3633) Fix a bug in Ingress update handler
- [X] [#3634](https://github.com/kubernetes/ingress-nginx/pull/3634) canary by cookie should support hypen in cookie name
- [X] [#3635](https://github.com/kubernetes/ingress-nginx/pull/3635) Fix duplicate alternative backend merging
- [X] [#3637](https://github.com/kubernetes/ingress-nginx/pull/3637) Add support for redirect https to https (from-to-www-redirect)
- [X] [#3640](https://github.com/kubernetes/ingress-nginx/pull/3640) add limit connection status code
- [X] [#3641](https://github.com/kubernetes/ingress-nginx/pull/3641) Replace deprecated apiVersion in deploy folder
- [X] [#3643](https://github.com/kubernetes/ingress-nginx/pull/3643) Update nginx
- [X] [#3644](https://github.com/kubernetes/ingress-nginx/pull/3644) Update nginx image
- [X] [#3648](https://github.com/kubernetes/ingress-nginx/pull/3648) Remove stickyness cookie domain from Lua balancer to match old behavior
- [X] [#3649](https://github.com/kubernetes/ingress-nginx/pull/3649) Empty access_by_lua_block breaks satisfy any
- [X] [#3655](https://github.com/kubernetes/ingress-nginx/pull/3655) Remove flag sort-backends
- [X] [#3656](https://github.com/kubernetes/ingress-nginx/pull/3656) Change default value of  flag for ssl chain completion
- [X] [#3660](https://github.com/kubernetes/ingress-nginx/pull/3660) Revert max-worker-connections default value
- [X] [#3664](https://github.com/kubernetes/ingress-nginx/pull/3664) Fix invalid validation creating prometheus valid host values

_Documentation:_

- [X] [#3513](https://github.com/kubernetes/ingress-nginx/pull/3513) Revert removal of TCP and UDP support configmaps in mandatroy manifest
- [X] [#3456](https://github.com/kubernetes/ingress-nginx/pull/3456) Revert TCP/UDP documentation removal and links
- [X] [#3482](https://github.com/kubernetes/ingress-nginx/pull/3482) Annotations doc links: minor fixes and unification
- [X] [#3491](https://github.com/kubernetes/ingress-nginx/pull/3491) Update example to use latest Dashboard version.
- [X] [#3510](https://github.com/kubernetes/ingress-nginx/pull/3510) Update mkdocs [skip ci]
- [X] [#3516](https://github.com/kubernetes/ingress-nginx/pull/3516) Fix error in configmap yaml definition
- [X] [#3575](https://github.com/kubernetes/ingress-nginx/pull/3575) Add documentation for spec.rules.host format
- [X] [#3577](https://github.com/kubernetes/ingress-nginx/pull/3577) Add standard labels to namespace specs
- [X] [#3592](https://github.com/kubernetes/ingress-nginx/pull/3592) Add inside the User Guide documentation section a basic usage section and example
- [X] [#3605](https://github.com/kubernetes/ingress-nginx/pull/3605) Fix CLA URLs
- [X] [#3627](https://github.com/kubernetes/ingress-nginx/pull/3627) Typo: docs/examples/rewrite/README.md
- [X] [#3632](https://github.com/kubernetes/ingress-nginx/pull/3632) Fixed: error parsing with-rbac.yaml: error converting YAML to JSON

### 0.21.0

**Image:** `quay.io/kubernetes-ingress-controller/nginx-ingress-controller:0.21.0`

_New Features:_

- NGINX 1.15.6 with fixes for vulnerabilities in HTTP/2 ([CVE-2018-16843](http://cve.mitre.org/cgi-bin/cvename.cgi?name=CVE-2018-16843), [CVE-2018-16844](http://cve.mitre.org/cgi-bin/cvename.cgi?name=CVE-2018-16844))
- Support for TLSv1.3. Disabled by default. Use [ssl-protocols](https://kubernetes.github.io/ingress-nginx/user-guide/nginx-configuration/configmap/#ssl-protocols) `ssl-protocols: TLSv1.3 TLSv1.2`
- New annotation for [canary deployments](https://kubernetes.github.io/ingress-nginx/user-guide/nginx-configuration/annotations/#canary)
- Support for configuration snippets when the authentication annotation is used
- Support for custom ModSecurity configuration
- LUA upstream configuration for TCP and UDP services

_Changes:_

- [X] [#3156](https://github.com/kubernetes/ingress-nginx/pull/3156) [404-server] Removes 404 server
- [X] [#3170](https://github.com/kubernetes/ingress-nginx/pull/3170) Move mainSnippet before events to fix load_module issue.
- [X] [#3187](https://github.com/kubernetes/ingress-nginx/pull/3187) UPT: annotation enhancement for resty-lua-waf
- [X] [#3190](https://github.com/kubernetes/ingress-nginx/pull/3190) Refactor e2e Tests to use common helper
- [X] [#3193](https://github.com/kubernetes/ingress-nginx/pull/3193) Add E2E tests for HealthCheck
- [X] [#3194](https://github.com/kubernetes/ingress-nginx/pull/3194) Make literal $ character work in set $location_path
- [X] [#3195](https://github.com/kubernetes/ingress-nginx/pull/3195) Add e2e Tests for AuthTLS
- [X] [#3196](https://github.com/kubernetes/ingress-nginx/pull/3196) Remove default backend requirement
- [X] [#3197](https://github.com/kubernetes/ingress-nginx/pull/3197) Remove support for TCP and UDP services
- [X] [#3198](https://github.com/kubernetes/ingress-nginx/pull/3198) Only support dynamic configuration
- [X] [#3199](https://github.com/kubernetes/ingress-nginx/pull/3199) Remove duplication in files
- [X] [#3201](https://github.com/kubernetes/ingress-nginx/pull/3201) no data shows for config reloads charts when select to namespace or controller
- [X] [#3203](https://github.com/kubernetes/ingress-nginx/pull/3203) Remove annotations grpc-backend and secure-backend already deprecated
- [X] [#3204](https://github.com/kubernetes/ingress-nginx/pull/3204) Flags publish-service and publish-status-address are mutually exclusive
- [X] [#3205](https://github.com/kubernetes/ingress-nginx/pull/3205) Update OWNERS [skip ci]
- [X] [#3207](https://github.com/kubernetes/ingress-nginx/pull/3207) delete upstream healthcheck annotation
- [X] [#3209](https://github.com/kubernetes/ingress-nginx/pull/3209) Fix: update config map name
- [X] [#3212](https://github.com/kubernetes/ingress-nginx/pull/3212) Add some extra detail to the client cert auth example regarding potential gotcha
- [X] [#3213](https://github.com/kubernetes/ingress-nginx/pull/3213) Update deps
- [X] [#3214](https://github.com/kubernetes/ingress-nginx/pull/3214) Cleanup of nginx image
- [X] [#3219](https://github.com/kubernetes/ingress-nginx/pull/3219) Update nginx image
- [X] [#3222](https://github.com/kubernetes/ingress-nginx/pull/3222) Allow Ability to Configure Upstream Keepalive
- [X] [#3230](https://github.com/kubernetes/ingress-nginx/pull/3230) Retry initial backend configuration
- [X] [#3231](https://github.com/kubernetes/ingress-nginx/pull/3231) Improve dynamic lua configuration
- [X] [#3234](https://github.com/kubernetes/ingress-nginx/pull/3234) Added e2e tests for backend protocols
- [X] [#3247](https://github.com/kubernetes/ingress-nginx/pull/3247) Refactor probe url requests
- [X] [#3252](https://github.com/kubernetes/ingress-nginx/pull/3252) remove the command args of enable-dynamic-configuration
- [X] [#3257](https://github.com/kubernetes/ingress-nginx/pull/3257) Add e2e tests for upstream vhost
- [X] [#3260](https://github.com/kubernetes/ingress-nginx/pull/3260) fix logging calls
- [X] [#3261](https://github.com/kubernetes/ingress-nginx/pull/3261) Mount minikube volume to docker container
- [X] [#3265](https://github.com/kubernetes/ingress-nginx/pull/3265) Update kubeadm-dind-cluster
- [X] [#3266](https://github.com/kubernetes/ingress-nginx/pull/3266) fix two bugs with backend-protocol annotation
- [X] [#3267](https://github.com/kubernetes/ingress-nginx/pull/3267) Fix status update in case of connection errors
- [X] [#3270](https://github.com/kubernetes/ingress-nginx/pull/3270) Don't sort IngressStatus from each Goroutine(update for each ingress)
- [X] [#3277](https://github.com/kubernetes/ingress-nginx/pull/3277) Add e2e test for configuration snippet
- [X] [#3279](https://github.com/kubernetes/ingress-nginx/pull/3279) Fix usages of %q formatting for numbers (%d)
- [X] [#3280](https://github.com/kubernetes/ingress-nginx/pull/3280) Add e2e test for from-to-www-redirect
- [X] [#3281](https://github.com/kubernetes/ingress-nginx/pull/3281) Add e2e test for log
- [X] [#3285](https://github.com/kubernetes/ingress-nginx/pull/3285) Add health-check-timeout as command line argument
- [X] [#3286](https://github.com/kubernetes/ingress-nginx/pull/3286) fix bug with balancer.lua configuration
- [X] [#3295](https://github.com/kubernetes/ingress-nginx/pull/3295) Refactor EWMA to not use shared dictionaries
- [X] [#3296](https://github.com/kubernetes/ingress-nginx/pull/3296) Update nginx and add support for TLSv1.3
- [X] [#3297](https://github.com/kubernetes/ingress-nginx/pull/3297) Add e2e test for force-ssl-redirect
- [X] [#3301](https://github.com/kubernetes/ingress-nginx/pull/3301) Add e2e tests for IP Whitelist
- [X] [#3302](https://github.com/kubernetes/ingress-nginx/pull/3302) Add e2e test for server snippet
- [X] [#3304](https://github.com/kubernetes/ingress-nginx/pull/3304) Update kubeadm-dind-cluster script
- [X] [#3305](https://github.com/kubernetes/ingress-nginx/pull/3305) Add e2e test for app-root
- [X] [#3306](https://github.com/kubernetes/ingress-nginx/pull/3306) Update e2e test to verify redirect code
- [X] [#3309](https://github.com/kubernetes/ingress-nginx/pull/3309) Customize ModSecurity to be used in Locations
- [X] [#3310](https://github.com/kubernetes/ingress-nginx/pull/3310) Fix geoip2 db files
- [X] [#3313](https://github.com/kubernetes/ingress-nginx/pull/3313) Support cookie expires
- [X] [#3320](https://github.com/kubernetes/ingress-nginx/pull/3320) Update nginx image and QEMU version
- [X] [#3321](https://github.com/kubernetes/ingress-nginx/pull/3321) Add configuration for geoip2 module
- [X] [#3322](https://github.com/kubernetes/ingress-nginx/pull/3322) Remove e2e boilerplate
- [X] [#3324](https://github.com/kubernetes/ingress-nginx/pull/3324) Fix sticky session
- [X] [#3325](https://github.com/kubernetes/ingress-nginx/pull/3325) Fix e2e tests
- [X] [#3328](https://github.com/kubernetes/ingress-nginx/pull/3328) Code linting
- [X] [#3332](https://github.com/kubernetes/ingress-nginx/pull/3332) Update build-single-manifest-sh,remove tcp-services-configmap.yaml and udp-services-configmap.yaml
- [X] [#3338](https://github.com/kubernetes/ingress-nginx/pull/3338) Avoid reloads when endpoints are not available
- [X] [#3341](https://github.com/kubernetes/ingress-nginx/pull/3341) Add canary annotation and alternative backends for traffic shaping
- [X] [#3343](https://github.com/kubernetes/ingress-nginx/pull/3343) Auth snippet
- [X] [#3344](https://github.com/kubernetes/ingress-nginx/pull/3344) Adds CustomHTTPErrors ingress annotation and test
- [X] [#3345](https://github.com/kubernetes/ingress-nginx/pull/3345) update annotation
- [X] [#3346](https://github.com/kubernetes/ingress-nginx/pull/3346) Add e2e test for session-cookie-hash
- [X] [#3347](https://github.com/kubernetes/ingress-nginx/pull/3347) Add e2e test for ssl-redirect
- [X] [#3348](https://github.com/kubernetes/ingress-nginx/pull/3348) Update cli-arguments.md. Remove tcp and udp, add health-check-timeout.
- [X] [#3353](https://github.com/kubernetes/ingress-nginx/pull/3353) Update nginx modules
- [X] [#3354](https://github.com/kubernetes/ingress-nginx/pull/3354) Update nginx image
- [X] [#3356](https://github.com/kubernetes/ingress-nginx/pull/3356) Download latest dep releases instead of fetching from HEAD
- [X] [#3357](https://github.com/kubernetes/ingress-nginx/pull/3357) Add missing modsecurity unicode.mapping file
- [X] [#3367](https://github.com/kubernetes/ingress-nginx/pull/3367) Remove reloads when there is no endpoints
- [X] [#3372](https://github.com/kubernetes/ingress-nginx/pull/3372) Add annotation for session affinity path
- [X] [#3373](https://github.com/kubernetes/ingress-nginx/pull/3373) Update nginx
- [X] [#3374](https://github.com/kubernetes/ingress-nginx/pull/3374) Revert removal of support for TCP and UDP services
- [X] [#3383](https://github.com/kubernetes/ingress-nginx/pull/3383) Only set cookies on paths that enable session affinity
- [X] [#3387](https://github.com/kubernetes/ingress-nginx/pull/3387) Modify the wrong function name
- [X] [#3390](https://github.com/kubernetes/ingress-nginx/pull/3390) Add e2e test for round robin load balancing
- [X] [#3400](https://github.com/kubernetes/ingress-nginx/pull/3400) Add Snippet for ModSecurity
- [X] [#3404](https://github.com/kubernetes/ingress-nginx/pull/3404) Update nginx image
- [X] [#3405](https://github.com/kubernetes/ingress-nginx/pull/3405) Prevent X-Forwarded-Proto forward during external auth subrequest
- [X] [#3406](https://github.com/kubernetes/ingress-nginx/pull/3406) Update nginx and e2e image
- [X] [#3407](https://github.com/kubernetes/ingress-nginx/pull/3407) Restructure load balance e2e tests and update round robin test
- [X] [#3408](https://github.com/kubernetes/ingress-nginx/pull/3408) Fix modsecurity configuration file location
- [X] [#3409](https://github.com/kubernetes/ingress-nginx/pull/3409) Convert isValidClientBodyBufferSize to something more generic
- [X] [#3410](https://github.com/kubernetes/ingress-nginx/pull/3410) fix logging calls
- [X] [#3415](https://github.com/kubernetes/ingress-nginx/pull/3415) bugfix: set canary attributes when initializing balancer
- [X] [#3417](https://github.com/kubernetes/ingress-nginx/pull/3417) bugfix: do not merge catch-all canary backends with itself
- [X] [#3421](https://github.com/kubernetes/ingress-nginx/pull/3421) Fix X-Forwarded-Proto typo
- [X] [#3424](https://github.com/kubernetes/ingress-nginx/pull/3424) Update nginx image
- [X] [#3425](https://github.com/kubernetes/ingress-nginx/pull/3425) Update nginx modules
- [X] [#3428](https://github.com/kubernetes/ingress-nginx/pull/3428) Set proxy_host variable to avoid using default value from proxy_pass
- [X] [#3437](https://github.com/kubernetes/ingress-nginx/pull/3437) Use struct to pack Ingress and its annotations
- [X] [#3441](https://github.com/kubernetes/ingress-nginx/pull/3441) Match buffer
- [X] [#3442](https://github.com/kubernetes/ingress-nginx/pull/3442) Increase log level when there is an invalid size value
- [X] [#3453](https://github.com/kubernetes/ingress-nginx/pull/3453) Monitor fixes

_Documentation:_

- [X] [#3166](https://github.com/kubernetes/ingress-nginx/pull/3166) Added ingress tls values.yaml example to documentation
- [X] [#3215](https://github.com/kubernetes/ingress-nginx/pull/3215) align opentracing user-guide with nginx configmap configuration
- [X] [#3229](https://github.com/kubernetes/ingress-nginx/pull/3229) Fix documentation links [skip ci]
- [X] [#3232](https://github.com/kubernetes/ingress-nginx/pull/3232) Fix typo
- [X] [#3242](https://github.com/kubernetes/ingress-nginx/pull/3242) Add a note to the deployment into GKE
- [X] [#3249](https://github.com/kubernetes/ingress-nginx/pull/3249) Clarify mandatory script doc
- [X] [#3262](https://github.com/kubernetes/ingress-nginx/pull/3262) Add e2e test for connection
- [X] [#3263](https://github.com/kubernetes/ingress-nginx/pull/3263) "diretly" typo
- [X] [#3264](https://github.com/kubernetes/ingress-nginx/pull/3264) Add missing annotations to Docs
- [X] [#3271](https://github.com/kubernetes/ingress-nginx/pull/3271) the sample ingress spec error
- [X] [#3275](https://github.com/kubernetes/ingress-nginx/pull/3275) Add Better Documentation for using AuthTLS
- [X] [#3282](https://github.com/kubernetes/ingress-nginx/pull/3282) Fix some typos
- [X] [#3312](https://github.com/kubernetes/ingress-nginx/pull/3312) Delete some extra words
- [X] [#3319](https://github.com/kubernetes/ingress-nginx/pull/3319) Fix links in deploy index docs
- [X] [#3326](https://github.com/kubernetes/ingress-nginx/pull/3326) fix broken link
- [X] [#3349](https://github.com/kubernetes/ingress-nginx/pull/3349) fix typo
- [X] [#3364](https://github.com/kubernetes/ingress-nginx/pull/3364) Fix links format [skip-ci]
- [X] [#3366](https://github.com/kubernetes/ingress-nginx/pull/3366) Fix some typos
- [X] [#3369](https://github.com/kubernetes/ingress-nginx/pull/3369) Fix some typos
- [X] [#3370](https://github.com/kubernetes/ingress-nginx/pull/3370) Fix typo: whitlelist -> whitelist
- [X] [#3377](https://github.com/kubernetes/ingress-nginx/pull/3377) Fix typos and default value
- [X] [#3379](https://github.com/kubernetes/ingress-nginx/pull/3379) Fix typos
- [X] [#3382](https://github.com/kubernetes/ingress-nginx/pull/3382) Fix typos: reqrite -> rewrite
- [X] [#3388](https://github.com/kubernetes/ingress-nginx/pull/3388) Update annotations.md. Remove Duplication.
- [X] [#3392](https://github.com/kubernetes/ingress-nginx/pull/3392) Fix link in documentation [skip ci]
- [X] [#3395](https://github.com/kubernetes/ingress-nginx/pull/3395) Fix some documents issues

### 0.20.0

**Image:** `quay.io/kubernetes-ingress-controller/nginx-ingress-controller:0.20.0`

_New Features:_

- NGINX 1.15.5
- Support for *regular expressions* in paths https://github.com/kubernetes/ingress-nginx/blob/main/docs/user-guide/ingress-path-matching.md
- Provide possibility to block IPs, User-Agents and Referers globally
- Remove --default-backend-service requirement. Use the flag only for custom default backends
- Valgrind and Openresty gdb tools

_Changes:_

- [X] [#2997](https://github.com/kubernetes/ingress-nginx/pull/2997) Provide possibility to block IPs, User-Agents and Referers globally
- [X] [#3016](https://github.com/kubernetes/ingress-nginx/pull/3016) Log Errors Missing in Internal
- [X] [#3017](https://github.com/kubernetes/ingress-nginx/pull/3017) Add e2e tests for CORS
- [X] [#3022](https://github.com/kubernetes/ingress-nginx/pull/3022) Add support for valgrind
- [X] [#3029](https://github.com/kubernetes/ingress-nginx/pull/3029) add support for http2-max-requests in configmap
- [X] [#3035](https://github.com/kubernetes/ingress-nginx/pull/3035) Fixup #2970: Add Missing Label `app.kubernetes.io/part-of: ingress-nginx`
- [X] [#3049](https://github.com/kubernetes/ingress-nginx/pull/3049) fix: Don't try and find local certs when secretName is not specified
- [X] [#3050](https://github.com/kubernetes/ingress-nginx/pull/3050) Add Ingress variable in Grafana dashboard
- [X] [#3062](https://github.com/kubernetes/ingress-nginx/pull/3062) Pass Host header for custom errors
- [X] [#3065](https://github.com/kubernetes/ingress-nginx/pull/3065) Join host/port with go helper (supports ipv6)
- [X] [#3067](https://github.com/kubernetes/ingress-nginx/pull/3067) fix missing datasource value
- [X] [#3069](https://github.com/kubernetes/ingress-nginx/pull/3069) Replace client-go deprecated method
- [X] [#3072](https://github.com/kubernetes/ingress-nginx/pull/3072) Update ingress service IP
- [X] [#3073](https://github.com/kubernetes/ingress-nginx/pull/3073) do not hardcode the path
- [X] [#3078](https://github.com/kubernetes/ingress-nginx/pull/3078) Fix Rewrite-Target Annotation Edge Case
- [X] [#3079](https://github.com/kubernetes/ingress-nginx/pull/3079) Openresty gdb tools
- [X] [#3080](https://github.com/kubernetes/ingress-nginx/pull/3080) Update nginx image to 0.62
- [X] [#3098](https://github.com/kubernetes/ingress-nginx/pull/3098) make upstream keepalive work for http
- [X] [#3100](https://github.com/kubernetes/ingress-nginx/pull/3100) update annotation name from rewrite-log to enable-rewrite-log
- [X] [#3118](https://github.com/kubernetes/ingress-nginx/pull/3118) Replace standard json encoding with jsoniter
- [X] [#3121](https://github.com/kubernetes/ingress-nginx/pull/3121) Typo fix: adresses -> addresses
- [X] [#3126](https://github.com/kubernetes/ingress-nginx/pull/3126) do not require --default-backend-service
- [X] [#3130](https://github.com/kubernetes/ingress-nginx/pull/3130) fix newlines location denied
- [X] [#3133](https://github.com/kubernetes/ingress-nginx/pull/3133) multi-tls readme example to reference the file
- [X] [#3134](https://github.com/kubernetes/ingress-nginx/pull/3134) Update nginx to 1.15.4
- [X] [#3135](https://github.com/kubernetes/ingress-nginx/pull/3135) Remove payload from post log
- [X] [#3136](https://github.com/kubernetes/ingress-nginx/pull/3136) Update nginx image
- [X] [#3137](https://github.com/kubernetes/ingress-nginx/pull/3137) Docker run as user
- [X] [#3143](https://github.com/kubernetes/ingress-nginx/pull/3143) Ensure monitoring for custom error pages
- [X] [#3144](https://github.com/kubernetes/ingress-nginx/pull/3144) Fix incorrect .DisableLua access.
- [X] [#3145](https://github.com/kubernetes/ingress-nginx/pull/3145) Add "use-regex" Annotation to Toggle Regular Expression Location Modifier
- [X] [#3146](https://github.com/kubernetes/ingress-nginx/pull/3146) Update default backend image
- [X] [#3147](https://github.com/kubernetes/ingress-nginx/pull/3147) Fix error publishing docs [skip ci]
- [X] [#3149](https://github.com/kubernetes/ingress-nginx/pull/3149) Add e2e Tests for Proxy Annotations
- [X] [#3151](https://github.com/kubernetes/ingress-nginx/pull/3151) Add e2e test for SSL-Ciphers
- [X] [#3159](https://github.com/kubernetes/ingress-nginx/pull/3159) Pass --shell to minikube docker-env
- [X] [#3178](https://github.com/kubernetes/ingress-nginx/pull/3178) Update nginx to 1.15.5
- [X] [#3179](https://github.com/kubernetes/ingress-nginx/pull/3179) Update nginx image
- [X] [#3182](https://github.com/kubernetes/ingress-nginx/pull/3182) Allow curly braces to be used in regex paths

_Documentation:_

- [X] [#3021](https://github.com/kubernetes/ingress-nginx/pull/3021) Fix documentation search
- [X] [#3027](https://github.com/kubernetes/ingress-nginx/pull/3027) Add documentation about running Ingress NGINX on bare-metal
- [X] [#3039](https://github.com/kubernetes/ingress-nginx/pull/3039) Remove link to invalid example [ci-skip]
- [X] [#3046](https://github.com/kubernetes/ingress-nginx/pull/3046) Document when to modify ELB idle timeouts and set default value to 60s
- [X] [#3059](https://github.com/kubernetes/ingress-nginx/pull/3059) fix some typos
- [X] [#3068](https://github.com/kubernetes/ingress-nginx/pull/3068) Complete documentation about SSL Passthrough
- [X] [#3074](https://github.com/kubernetes/ingress-nginx/pull/3074) Add MetalLB to bare-metal deployment page
- [X] [#3090](https://github.com/kubernetes/ingress-nginx/pull/3090) Add note about default namespace and merge behavior
- [X] [#3092](https://github.com/kubernetes/ingress-nginx/pull/3092) Update mkdocs and travis-ci
- [X] [#3094](https://github.com/kubernetes/ingress-nginx/pull/3094) Fix baremetal images [skip ci]
- [X] [#3097](https://github.com/kubernetes/ingress-nginx/pull/3097) Added notes to  regarding external access when using TCP/UDP proxy in Ingress
- [X] [#3102](https://github.com/kubernetes/ingress-nginx/pull/3102) Replace kubernetes-users mailing list links with discuss forum link
- [X] [#3111](https://github.com/kubernetes/ingress-nginx/pull/3111) doc issue related to monitor part
- [X] [#3113](https://github.com/kubernetes/ingress-nginx/pull/3113) fix typos
- [X] [#3115](https://github.com/kubernetes/ingress-nginx/pull/3115) Fixed link to aws elastic loadbalancer
- [X] [#3162](https://github.com/kubernetes/ingress-nginx/pull/3162) update name of config map in README.md
- [X] [#3175](https://github.com/kubernetes/ingress-nginx/pull/3175) Fix yaml indentation in annotations server-snippet doc

### 0.19.0

**Image:** `quay.io/kubernetes-ingress-controller/nginx-ingress-controller:0.19.0`

_New Features:_

- NGINX 1.15.3
- Serve SSL certificates synamically instead of reloading NGINX when they are created, updated, or deleted.
  Feature behind the flag `--enable-dynamic-certificates`
- GDB binary is included in the image to help [troubleshooting issues](https://github.com/kubernetes/ingress-nginx/pull/3002)
- Adjust the number of CPUs when CGROUP limits are defined (`worker-processes=auto` uses all the availables)

_Changes:_

- [x] [#2616](https://github.com/kubernetes/ingress-nginx/pull/2616) Add use-forwarded-headers configmap option.
- [x] [#2857](https://github.com/kubernetes/ingress-nginx/pull/2857) remove unnecessary encoding/decoding also fix ipv6 issue
- [x] [#2884](https://github.com/kubernetes/ingress-nginx/pull/2884) [grafana] Rate over 2 minutes since default Prometheus interval is 1m
- [x] [#2889](https://github.com/kubernetes/ingress-nginx/pull/2889) Add Lua endpoint to support dynamic certificate serving functionality
- [x] [#2899](https://github.com/kubernetes/ingress-nginx/pull/2899) fixed rewrites for paths not ending in /
- [x] [#2923](https://github.com/kubernetes/ingress-nginx/pull/2923) Add dynamic certificate serving feature to controller
- [x] [#2925](https://github.com/kubernetes/ingress-nginx/pull/2925) Update nginx dependencies
- [x] [#2932](https://github.com/kubernetes/ingress-nginx/pull/2932) Fixed typo in flags.go
- [x] [#2934](https://github.com/kubernetes/ingress-nginx/pull/2934) Datasource input variable
- [x] [#2941](https://github.com/kubernetes/ingress-nginx/pull/2941) now actually using the $controller and $namespace variables
- [x] [#2942](https://github.com/kubernetes/ingress-nginx/pull/2942) Update nginx image
- [x] [#2946](https://github.com/kubernetes/ingress-nginx/pull/2946) Add unit tests to configuration_test.lua that cover Backends configuration
- [x] [#2955](https://github.com/kubernetes/ingress-nginx/pull/2955) Update nginx opentracing zipkin module
- [x] [#2956](https://github.com/kubernetes/ingress-nginx/pull/2956) Update nginx and e2e images
- [x] [#2957](https://github.com/kubernetes/ingress-nginx/pull/2957) Batch metrics and flush periodically
- [x] [#2964](https://github.com/kubernetes/ingress-nginx/pull/2964) fix variable parsing when key is number
- [x] [#2965](https://github.com/kubernetes/ingress-nginx/pull/2965) Add Lua module to serve SSL Certificates dynamically
- [x] [#2966](https://github.com/kubernetes/ingress-nginx/pull/2966) Add unit tests for sticky lua module
- [x] [#2970](https://github.com/kubernetes/ingress-nginx/pull/2970) Update labels
- [x] [#2972](https://github.com/kubernetes/ingress-nginx/pull/2972) consistently fallback to default certificate when TLS is configured
- [x] [#2977](https://github.com/kubernetes/ingress-nginx/pull/2977) Pass real source IP address to auth request
- [x] [#2979](https://github.com/kubernetes/ingress-nginx/pull/2979) clear dynamic configuration e2e tests
- [x] [#2987](https://github.com/kubernetes/ingress-nginx/pull/2987) cleanup dynamic cert e2e tests
- [x] [#2988](https://github.com/kubernetes/ingress-nginx/pull/2988) Update go to 1.11
- [x] [#2990](https://github.com/kubernetes/ingress-nginx/pull/2990) Check if cgroup cpu limits are defined to get the number of CPUs
- [x] [#3003](https://github.com/kubernetes/ingress-nginx/pull/3003) Update nginx to 1.15.3
- [x] [#3004](https://github.com/kubernetes/ingress-nginx/pull/3004) Update nginx image
- [x] [#3005](https://github.com/kubernetes/ingress-nginx/pull/3005) Fix gdb issue and update e2e image
- [x] [#3006](https://github.com/kubernetes/ingress-nginx/pull/3006) apply nginx patch to make ssl_certificate_by_lua_block work properly
- [x] [#3011](https://github.com/kubernetes/ingress-nginx/pull/3011) Update nginx image

_Documentation:_

- [x] [#2806](https://github.com/kubernetes/ingress-nginx/pull/2806) add help for tls prerequisite for ingress.yaml
- [x] [#2912](https://github.com/kubernetes/ingress-nginx/pull/2912) Add documentation to install prometheus and grafana
- [x] [#2928](https://github.com/kubernetes/ingress-nginx/pull/2928) docs: Precisations on the usage of the InfluxDB module
- [x] [#2962](https://github.com/kubernetes/ingress-nginx/pull/2962) Fix broken anchor link to GCE/GKE
- [x] [#2983](https://github.com/kubernetes/ingress-nginx/pull/2983) Add documentation for enable-dynamic-certificates feature
- [x] [#2998](https://github.com/kubernetes/ingress-nginx/pull/2998) fixed jsonpath command in examples
- [x] [#3002](https://github.com/kubernetes/ingress-nginx/pull/3002) Enhance Troubleshooting Documentation

### 0.18.0

**Image:** `quay.io/kubernetes-ingress-controller/nginx-ingress-controller:0.18.0`

_New Features:_

- NGINX 1.15.2
- Dynamic configuration is enabled by default
- Support for AJP protocol
- Use of authbind to bind privileged ports
- Replace minikube with [kubeadm-dind-cluster](https://github.com/kubernetes-sigs/kubeadm-dind-cluster) to run e2e tests

_Changes:_

- [x] [#2789](https://github.com/kubernetes/ingress-nginx/pull/2789) Remove KubeConfig Dependency for Store Tests
- [x] [#2794](https://github.com/kubernetes/ingress-nginx/pull/2794) enable dynamic backend configuration by default
- [x] [#2795](https://github.com/kubernetes/ingress-nginx/pull/2795) start minikube before trying to build the image
- [x] [#2804](https://github.com/kubernetes/ingress-nginx/pull/2804) add support for ExternalName service type in dynamic mode
- [x] [#2808](https://github.com/kubernetes/ingress-nginx/pull/2808) fix the bug #2799, add prefix (?i) in rewrite statement.
- [x] [#2811](https://github.com/kubernetes/ingress-nginx/pull/2811) Escape $request_uri for external auth
- [x] [#2812](https://github.com/kubernetes/ingress-nginx/pull/2812) modified annotation name "rewrite-to" to "rewrite-target" in comments
- [x] [#2819](https://github.com/kubernetes/ingress-nginx/pull/2819) Catch errors waiting for controller deployment
- [x] [#2823](https://github.com/kubernetes/ingress-nginx/pull/2823) Multiple optimizations to build targets
- [x] [#2825](https://github.com/kubernetes/ingress-nginx/pull/2825) Refactoring of how we run as user
- [x] [#2826](https://github.com/kubernetes/ingress-nginx/pull/2826) Remove setcap from image and update nginx to 0.15.1
- [x] [#2827](https://github.com/kubernetes/ingress-nginx/pull/2827) Use nginx image as base and install go on top
- [x] [#2829](https://github.com/kubernetes/ingress-nginx/pull/2829) use resty-cli for running lua unit tests
- [x] [#2830](https://github.com/kubernetes/ingress-nginx/pull/2830) Remove lua mocks
- [x] [#2834](https://github.com/kubernetes/ingress-nginx/pull/2834) Added permanent-redirect-code
- [x] [#2844](https://github.com/kubernetes/ingress-nginx/pull/2844) Do not allow invalid latency values in metrics
- [x] [#2852](https://github.com/kubernetes/ingress-nginx/pull/2852) fix custom-error-pages functionality in dynamic mode
- [x] [#2853](https://github.com/kubernetes/ingress-nginx/pull/2853) improve annotations/default_backend e2e test
- [x] [#2858](https://github.com/kubernetes/ingress-nginx/pull/2858) Update build image
- [x] [#2859](https://github.com/kubernetes/ingress-nginx/pull/2859) Fix inconsistent metric labels
- [x] [#2863](https://github.com/kubernetes/ingress-nginx/pull/2863) Replace minikube for e2e tests
- [x] [#2867](https://github.com/kubernetes/ingress-nginx/pull/2867) fix bug with lua e2e test suite
- [x] [#2868](https://github.com/kubernetes/ingress-nginx/pull/2868) Use an existing e2e image
- [x] [#2869](https://github.com/kubernetes/ingress-nginx/pull/2869) describe under what circumstances and how we avoid Nginx reload
- [x] [#2871](https://github.com/kubernetes/ingress-nginx/pull/2871) Add support for AJP protocol
- [x] [#2872](https://github.com/kubernetes/ingress-nginx/pull/2872) Update nginx to 1.15.2
- [x] [#2874](https://github.com/kubernetes/ingress-nginx/pull/2874) Delay initial prometheus status metric
- [x] [#2876](https://github.com/kubernetes/ingress-nginx/pull/2876) Remove dashboard an tune sync-frequency
- [x] [#2877](https://github.com/kubernetes/ingress-nginx/pull/2877) Refactor entrypoint to avoid issues with volumes
- [x] [#2885](https://github.com/kubernetes/ingress-nginx/pull/2885) fix: Sort TCP/UDP upstream order
- [x] [#2888](https://github.com/kubernetes/ingress-nginx/pull/2888) Fix grafana datasources
- [x] [#2890](https://github.com/kubernetes/ingress-nginx/pull/2890) Usability improvements to build steps
- [x] [#2893](https://github.com/kubernetes/ingress-nginx/pull/2893) Update nginx image
- [x] [#2894](https://github.com/kubernetes/ingress-nginx/pull/2894) Use authbind to bind privileged ports
- [x] [#2895](https://github.com/kubernetes/ingress-nginx/pull/2895) support custom configuration to main context of nginx config
- [x] [#2896](https://github.com/kubernetes/ingress-nginx/pull/2896) support configuring multi_accept directive via configmap
- [x] [#2897](https://github.com/kubernetes/ingress-nginx/pull/2897) Enable reuse-port by default
- [x] [#2905](https://github.com/kubernetes/ingress-nginx/pull/2905) Fix IPV6 detection

_Documentation:_

- [x] [#2816](https://github.com/kubernetes/ingress-nginx/pull/2816) doc log-format: add variables about ingress
- [x] [#2866](https://github.com/kubernetes/ingress-nginx/pull/2866) Update index.md
- [x] [#2898](https://github.com/kubernetes/ingress-nginx/pull/2898) Fix default sync-period doc
- [x] [#2903](https://github.com/kubernetes/ingress-nginx/pull/2903) Very minor grammar fix

### 0.17.1

**Image:** `quay.io/kubernetes-ingress-controller/nginx-ingress-controller:0.17.1`

_Changes:_

- [x] [#2782](https://github.com/kubernetes/ingress-nginx/pull/2782) Add Better Error Handling for SSLSessionTicketKey
- [x] [#2790](https://github.com/kubernetes/ingress-nginx/pull/2790) Update prometheus labels

_Documentation:_

- [x] [#2770](https://github.com/kubernetes/ingress-nginx/pull/2770) Basic-Auth doc misleading: fix double quotes leading to nginx config error

### 0.17.0

**Image:** `quay.io/kubernetes-ingress-controller/nginx-ingress-controller:0.17.0`

_New Features:_

- [Grafana dashboards](https://github.com/kubernetes/ingress-nginx/tree/main/deploy/grafana/dashboards)

_Changes:_

- [x] [#2705](https://github.com/kubernetes/ingress-nginx/pull/2705) Remove duplicated securityContext
- [x] [#2719](https://github.com/kubernetes/ingress-nginx/pull/2719) Sample rate configmap option for zipkin in nginx-opentracing
- [x] [#2726](https://github.com/kubernetes/ingress-nginx/pull/2726) Cleanup prometheus metrics after a reload
- [x] [#2727](https://github.com/kubernetes/ingress-nginx/pull/2727) Add e2e tests for Client-Body-Buffer-Size
- [x] [#2732](https://github.com/kubernetes/ingress-nginx/pull/2732) Improve logging
- [x] [#2741](https://github.com/kubernetes/ingress-nginx/pull/2741) Add redirect uri for oauth2 login
- [x] [#2744](https://github.com/kubernetes/ingress-nginx/pull/2744) fix: Use the correct opentracing plugin for Jaeger
- [x] [#2747](https://github.com/kubernetes/ingress-nginx/pull/2747) Update opentracing-cpp and modsecurity
- [x] [#2748](https://github.com/kubernetes/ingress-nginx/pull/2748) Update nginx image to 0.54
- [x] [#2749](https://github.com/kubernetes/ingress-nginx/pull/2749) Use docker to build go binaries
- [x] [#2754](https://github.com/kubernetes/ingress-nginx/pull/2754) Allow gzip compression level to be controlled via ConfigMap
- [x] [#2760](https://github.com/kubernetes/ingress-nginx/pull/2760) Fix ingress rule parsing error
- [x] [#2767](https://github.com/kubernetes/ingress-nginx/pull/2767) Fix regression introduced in #2732
- [x] [#2771](https://github.com/kubernetes/ingress-nginx/pull/2771) Grafana Dashboard
- [x] [#2775](https://github.com/kubernetes/ingress-nginx/pull/2775) Simplify handler registration and updates prometheus
- [x] [#2776](https://github.com/kubernetes/ingress-nginx/pull/2776) Fix configuration hash calculation

_Documentation:_

- [x] [#2717](https://github.com/kubernetes/ingress-nginx/pull/2717) GCE/GKE proxy mentioned for Azure
- [x] [#2743](https://github.com/kubernetes/ingress-nginx/pull/2743) Clarify Installation Document by Separating Helm Steps
- [x] [#2761](https://github.com/kubernetes/ingress-nginx/pull/2761) Fix spelling mistake
- [x] [#2764](https://github.com/kubernetes/ingress-nginx/pull/2764) Use language neutral links to MDN
- [x] [#2765](https://github.com/kubernetes/ingress-nginx/pull/2765) Add FOSSA status badge
- [x] [#2777](https://github.com/kubernetes/ingress-nginx/pull/2777) Build docs using local docker image [ci skip]

### 0.16.2

**Image:** `quay.io/kubernetes-ingress-controller/nginx-ingress-controller:0.16.2`

_Breaking changes:_

Running as user requires an update in the deployment manifest.

```yaml
securityContext:
  capabilities:
    drop:
      - ALL
    add:
      - NET_BIND_SERVICE
  # www-data -> 33
  runAsUser: 33
```

Note: the deploy [guide](https://kubernetes.github.io/ingress-nginx/deploy/#mandatory-command) contains this change

_Changes:_

- [x] [#2678](https://github.com/kubernetes/ingress-nginx/pull/2678) Refactor server type to include SSLCert
- [x] [#2685](https://github.com/kubernetes/ingress-nginx/pull/2685) Fix qemu docker build
- [x] [#2696](https://github.com/kubernetes/ingress-nginx/pull/2696) If server_tokens is disabled completely remove the Server header
- [x] [#2698](https://github.com/kubernetes/ingress-nginx/pull/2698) Improve best-cert guessing with empty tls.hosts
- [x] [#2701](https://github.com/kubernetes/ingress-nginx/pull/2701) Remove prometheus labels with high cardinality

_Documentation:_

- [x] [#2368](https://github.com/kubernetes/ingress-nginx/pull/2368) [aggregate] Fix typos across codebase
- [x] [#2681](https://github.com/kubernetes/ingress-nginx/pull/2681) Typo fix in error message: encounted->encountered
- [x] [#2697](https://github.com/kubernetes/ingress-nginx/pull/2697) Enhance Distributed Tracing Documentation

### 0.16.1

**Image:** `quay.io/kubernetes-ingress-controller/nginx-ingress-controller:0.16.1`

_Breaking changes:_

Running as user requires an update in the deployment manifest.

```yaml
securityContext:
  capabilities:
    drop:
      - ALL
    add:
      - NET_BIND_SERVICE
  # www-data -> 33
  runAsUser: 33
```

Note: the deploy [guide](https://kubernetes.github.io/ingress-nginx/deploy/#mandatory-command) contains this change

_New Features:_

- Run as user dropping root privileges
- New prometheus metric implementation (VTS module was removed)
- [InfluxDB integration](https://kubernetes.github.io/ingress-nginx/user-guide/nginx-configuration/annotations/#influxdb)
- [Module GeoIP2](https://github.com/leev/ngx_http_geoip2_module)

_Changes:_

- [x] [#2692](https://github.com/kubernetes/ingress-nginx/pull/2692) Fix initial read of configuration configmap
- [x] [#2693](https://github.com/kubernetes/ingress-nginx/pull/2693) Revert #2669
- [x] [#2694](https://github.com/kubernetes/ingress-nginx/pull/2694) Add note about status update

### 0.16.0

**Image:** `quay.io/kubernetes-ingress-controller/nginx-ingress-controller:0.16.1`

_Breaking changes:_

Running as user requires an update in the deployment manifest.

```yaml
securityContext:
  capabilities:
    drop:
      - ALL
    add:
      - NET_BIND_SERVICE
  # www-data -> 33
  runAsUser: 33
```

Note: the deploy [guide](https://kubernetes.github.io/ingress-nginx/deploy/#mandatory-command) contains this change

_New Features:_

- Run as user dropping root privileges
- New prometheus metric implementation (VTS module was removed)
- [InfluxDB integration](https://kubernetes.github.io/ingress-nginx/user-guide/nginx-configuration/annotations/#influxdb)
- [Module GeoIP2](https://github.com/leev/ngx_http_geoip2_module)

_Changes:_

- [x] [#2423](https://github.com/kubernetes/ingress-nginx/pull/2423) Resolves issue with proxy-redirect nginx configuration
- [x] [#2451](https://github.com/kubernetes/ingress-nginx/pull/2451) fix for #1930, make sessions sticky, for ingress with multiple rules …
- [x] [#2484](https://github.com/kubernetes/ingress-nginx/pull/2484) Fix bugs in Lua implementation of sticky sessions
- [x] [#2486](https://github.com/kubernetes/ingress-nginx/pull/2486) Extend kubernetes interrelation variables in nginx.tmpl
- [x] [#2504](https://github.com/kubernetes/ingress-nginx/pull/2504) Add Timeout For TLS Passthrough
- [x] [#2505](https://github.com/kubernetes/ingress-nginx/pull/2505) Annotations for the InfluxDB module
- [x] [#2517](https://github.com/kubernetes/ingress-nginx/pull/2517) Fix typo about the kind of request
- [x] [#2523](https://github.com/kubernetes/ingress-nginx/pull/2523) Add tests for bind-address
- [x] [#2524](https://github.com/kubernetes/ingress-nginx/pull/2524) Add support for grpc_set_header
- [x] [#2526](https://github.com/kubernetes/ingress-nginx/pull/2526) Fix upstream hash lua test
- [x] [#2528](https://github.com/kubernetes/ingress-nginx/pull/2528) Remove go-bindata
- [x] [#2533](https://github.com/kubernetes/ingress-nginx/pull/2533) NGINX image update: add the influxdb module
- [x] [#2534](https://github.com/kubernetes/ingress-nginx/pull/2534) Set Focus for E2E Tests
- [x] [#2537](https://github.com/kubernetes/ingress-nginx/pull/2537) Update nginx modules
- [x] [#2542](https://github.com/kubernetes/ingress-nginx/pull/2542) Instrument controller to show configReload metrics
- [x] [#2543](https://github.com/kubernetes/ingress-nginx/pull/2543) introduce a balancer interface
- [x] [#2548](https://github.com/kubernetes/ingress-nginx/pull/2548) Implement generate-request-id
- [x] [#2554](https://github.com/kubernetes/ingress-nginx/pull/2554) use better defaults for proxy-next-upstream(-tries)
- [x] [#2558](https://github.com/kubernetes/ingress-nginx/pull/2558) Update qemu to 2.12.0 [ci skip]
- [x] [#2559](https://github.com/kubernetes/ingress-nginx/pull/2559) Add geoip2 module and DB to nginx build
- [x] [#2564](https://github.com/kubernetes/ingress-nginx/pull/2564) Add security contacts file [ci skip]
- [x] [#2569](https://github.com/kubernetes/ingress-nginx/pull/2569) Update nginx modules to fix core dump [ci skip]
- [x] [#2570](https://github.com/kubernetes/ingress-nginx/pull/2570) Enable core dumps during tests
- [x] [#2573](https://github.com/kubernetes/ingress-nginx/pull/2573) Refactor e2e tests and update go dependencies
- [x] [#2574](https://github.com/kubernetes/ingress-nginx/pull/2574) Fix default-backend annotation
- [x] [#2575](https://github.com/kubernetes/ingress-nginx/pull/2575) Print information about NGINX version
- [x] [#2577](https://github.com/kubernetes/ingress-nginx/pull/2577) make sure ingress-nginx instances are watching their namespace only during test runs
- [x] [#2588](https://github.com/kubernetes/ingress-nginx/pull/2588) Update nginx dependencies
- [x] [#2590](https://github.com/kubernetes/ingress-nginx/pull/2590) Typo fix: muthual autentication -> mutual authentication
- [x] [#2591](https://github.com/kubernetes/ingress-nginx/pull/2591) Access log improvements
- [x] [#2597](https://github.com/kubernetes/ingress-nginx/pull/2597) Fix arm paths for liblua.so and lua_package_cpath
- [x] [#2598](https://github.com/kubernetes/ingress-nginx/pull/2598) Always sort upstream list to provide stable iteration order
- [x] [#2600](https://github.com/kubernetes/ingress-nginx/pull/2600) typo fix futher to further && preformance to performance
- [x] [#2602](https://github.com/kubernetes/ingress-nginx/pull/2602) Crossplat fixes
- [x] [#2603](https://github.com/kubernetes/ingress-nginx/pull/2603) Bump nginx influxdb module to f8732268d44aea706ecf8d9c6036e9b6dacc99b2
- [x] [#2608](https://github.com/kubernetes/ingress-nginx/pull/2608) Expose UDP message on /metrics endpoint
- [x] [#2611](https://github.com/kubernetes/ingress-nginx/pull/2611) Add metric emitter lua module
- [x] [#2614](https://github.com/kubernetes/ingress-nginx/pull/2614) fix nginx conf test error when not found active service endpoints
- [x] [#2617](https://github.com/kubernetes/ingress-nginx/pull/2617) Update go to 1.10.3
- [x] [#2618](https://github.com/kubernetes/ingress-nginx/pull/2618) Update nginx to 1.15.0 and remove VTS module
- [x] [#2619](https://github.com/kubernetes/ingress-nginx/pull/2619) Run as user dropping privileges
- [x] [#2623](https://github.com/kubernetes/ingress-nginx/pull/2623) Proofread cmd package and update flags description
- [x] [#2634](https://github.com/kubernetes/ingress-nginx/pull/2634) Disable resync period
- [x] [#2636](https://github.com/kubernetes/ingress-nginx/pull/2636) Add missing equality comparisons for ingress.Server
- [x] [#2638](https://github.com/kubernetes/ingress-nginx/pull/2638) Wait the result of the controller deployment before running any test
- [x] [#2639](https://github.com/kubernetes/ingress-nginx/pull/2639) Clarify log messages in controller package
- [x] [#2643](https://github.com/kubernetes/ingress-nginx/pull/2643) Remove VTS from the ingress controller
- [x] [#2644](https://github.com/kubernetes/ingress-nginx/pull/2644) Update nginx image version
- [x] [#2646](https://github.com/kubernetes/ingress-nginx/pull/2646) Rollback nginx 1.15.0 to 1.13.12
- [x] [#2649](https://github.com/kubernetes/ingress-nginx/pull/2649) Add support for IPV6 in stream upstream servers
- [x] [#2652](https://github.com/kubernetes/ingress-nginx/pull/2652) Use a unix socket instead udp for reception of metrics
- [x] [#2653](https://github.com/kubernetes/ingress-nginx/pull/2653) Remove dummy file watcher
- [x] [#2654](https://github.com/kubernetes/ingress-nginx/pull/2654) Hotfix: influxdb module enable disable toggle
- [x] [#2656](https://github.com/kubernetes/ingress-nginx/pull/2656) Improve configuration change detection
- [x] [#2658](https://github.com/kubernetes/ingress-nginx/pull/2658) Do not wait informer initialization to read configuration
- [x] [#2659](https://github.com/kubernetes/ingress-nginx/pull/2659) Update nginx image
- [x] [#2660](https://github.com/kubernetes/ingress-nginx/pull/2660) Change modsecurity directories
- [x] [#2661](https://github.com/kubernetes/ingress-nginx/pull/2661) Add additional header when debug is enabled
- [x] [#2664](https://github.com/kubernetes/ingress-nginx/pull/2664) refactor some lua code
- [x] [#2669](https://github.com/kubernetes/ingress-nginx/pull/2669) Remove unnecessary sync when the leader change
- [x] [#2672](https://github.com/kubernetes/ingress-nginx/pull/2672) After a configmap change parse ingress annotations (again)
- [x] [#2673](https://github.com/kubernetes/ingress-nginx/pull/2673) Add new approvers to the project
- [x] [#2674](https://github.com/kubernetes/ingress-nginx/pull/2674) Add e2e test for configmap change and reload
- [x] [#2675](https://github.com/kubernetes/ingress-nginx/pull/2675) Update opentracing nginx module
- [x] [#2676](https://github.com/kubernetes/ingress-nginx/pull/2676) Update opentracing configuration

_Documentation:_

- [x] [#2479](https://github.com/kubernetes/ingress-nginx/pull/2479) Document how the NGINX Ingress controller build nginx.conf
- [x] [#2515](https://github.com/kubernetes/ingress-nginx/pull/2515) Simplify installation and e2e manifests
- [x] [#2531](https://github.com/kubernetes/ingress-nginx/pull/2531) Mention the #ingress-nginx Slack channel
- [x] [#2540](https://github.com/kubernetes/ingress-nginx/pull/2540) DOCS: Correct ssl-passthrough annotation description.
- [x] [#2544](https://github.com/kubernetes/ingress-nginx/pull/2544) [docs] Fix manifest URL for GKE + Azure
- [x] [#2566](https://github.com/kubernetes/ingress-nginx/pull/2566) Fix wrong default value for `enable-brotli`
- [x] [#2581](https://github.com/kubernetes/ingress-nginx/pull/2581) Improved link in modsecurity.md
- [x] [#2583](https://github.com/kubernetes/ingress-nginx/pull/2583) docs: add secret scheme details to the example
- [x] [#2592](https://github.com/kubernetes/ingress-nginx/pull/2592) Typo fix: are be->are/to on->to
- [x] [#2595](https://github.com/kubernetes/ingress-nginx/pull/2595) Typo fix: successfull->successful
- [x] [#2601](https://github.com/kubernetes/ingress-nginx/pull/2601) fix changelog link in README.md
- [x] [#2624](https://github.com/kubernetes/ingress-nginx/pull/2624) Fix minor documentation example
- [x] [#2625](https://github.com/kubernetes/ingress-nginx/pull/2625) Add annotation doc on proxy buffer size
- [x] [#2630](https://github.com/kubernetes/ingress-nginx/pull/2630) Update documentation for custom error pages
- [x] [#2666](https://github.com/kubernetes/ingress-nginx/pull/2666) Add documentation for proxy-cookie-domain annotation (#2034)

### 0.15.0

**Image:** `quay.io/kubernetes-ingress-controller/nginx-ingress-controller:0.15.0`

_Changes:_

- [x] [#2440](https://github.com/kubernetes/ingress-nginx/pull/2440) TLS tests
- [x] [#2443](https://github.com/kubernetes/ingress-nginx/pull/2443) improve build-dev-env.sh script
- [x] [#2446](https://github.com/kubernetes/ingress-nginx/pull/2446) always use x-request-id
- [x] [#2447](https://github.com/kubernetes/ingress-nginx/pull/2447) Add basic security context to deployment YAMLs
- [x] [#2453](https://github.com/kubernetes/ingress-nginx/pull/2453) Add google analytics [ci skip]
- [x] [#2456](https://github.com/kubernetes/ingress-nginx/pull/2456) Assert or install go-bindata before incanting
- [x] [#2472](https://github.com/kubernetes/ingress-nginx/pull/2472) Refactor Lua balancer
- [x] [#2477](https://github.com/kubernetes/ingress-nginx/pull/2477) Change TrimLeft for TrimPrefix on the from-to-www redirect
- [x] [#2490](https://github.com/kubernetes/ingress-nginx/pull/2490) add resty cookie
- [x] [#2495](https://github.com/kubernetes/ingress-nginx/pull/2495) [ci skip] bump nginx baseimage version
- [x] [#2501](https://github.com/kubernetes/ingress-nginx/pull/2501) Refactor update of status removing initial check for loadbalancer
- [x] [#2502](https://github.com/kubernetes/ingress-nginx/pull/2502) Update go version in fortune teller image
- [x] [#2511](https://github.com/kubernetes/ingress-nginx/pull/2511) force backend sync when worker starts
- [x] [#2512](https://github.com/kubernetes/ingress-nginx/pull/2512) Remove warning when secret is used only for authentication
- [x] [#2514](https://github.com/kubernetes/ingress-nginx/pull/2514) Fix and simplify local dev workflow and execution of e2e tests

_Documentation:_

- [x] [#2448](https://github.com/kubernetes/ingress-nginx/pull/2448) Update GitHub pull request template
- [x] [#2449](https://github.com/kubernetes/ingress-nginx/pull/2449) Improve documentation format
- [x] [#2454](https://github.com/kubernetes/ingress-nginx/pull/2454) Add gRPC annotation doc
- [x] [#2455](https://github.com/kubernetes/ingress-nginx/pull/2455) Adjust size of tables and only adjust the first column on mobile
- [x] [#2457](https://github.com/kubernetes/ingress-nginx/pull/2457) Add Getting the Code section to Quick Start
- [x] [#2464](https://github.com/kubernetes/ingress-nginx/pull/2464) Documentation fixes & improvements
- [x] [#2467](https://github.com/kubernetes/ingress-nginx/pull/2467) Fixed broken link in deploy README
- [x] [#2498](https://github.com/kubernetes/ingress-nginx/pull/2498) Add some clarification around multiple ingress controller behavior
- [x] [#2503](https://github.com/kubernetes/ingress-nginx/pull/2503) Add KubeCon Europe 2018 Video to documentation

### 0.14.0

**Image:** `quay.io/kubernetes-ingress-controller/nginx-ingress-controller:0.14.0`

_New Features:_

- [Documentation web page](https://kubernetes.github.io/ingress-nginx/)
- Support for `upstream-hash-by` annotation in dynamic configuration mode
- Improved e2e test suite

_Changes:_

- [x] [#2346](https://github.com/kubernetes/ingress-nginx/pull/2346) Move ConfigMap updating methods into e2e/framework
- [x] [#2347](https://github.com/kubernetes/ingress-nginx/pull/2347) Update owners
- [x] [#2348](https://github.com/kubernetes/ingress-nginx/pull/2348) Use same convention, curl + kubectl for GKE
- [x] [#2350](https://github.com/kubernetes/ingress-nginx/pull/2350) Correct some returned messages in server_tokens.go
- [x] [#2352](https://github.com/kubernetes/ingress-nginx/pull/2352) Correct some info in flags.go
- [x] [#2353](https://github.com/kubernetes/ingress-nginx/pull/2353) Add proxy-add-original-uri-header config flag
- [x] [#2356](https://github.com/kubernetes/ingress-nginx/pull/2356) Add vts-sum-key config flag
- [x] [#2361](https://github.com/kubernetes/ingress-nginx/pull/2361) Check ingress rule contains HTTP paths
- [x] [#2363](https://github.com/kubernetes/ingress-nginx/pull/2363) Review $request_id
- [x] [#2365](https://github.com/kubernetes/ingress-nginx/pull/2365) Clean JSON before post request to update configuration
- [x] [#2369](https://github.com/kubernetes/ingress-nginx/pull/2369) Update nginx image to fix modsecurity crs issues
- [x] [#2370](https://github.com/kubernetes/ingress-nginx/pull/2370) Update nginx image
- [x] [#2374](https://github.com/kubernetes/ingress-nginx/pull/2374) Remove most of the time.Sleep from the e2e tests
- [x] [#2379](https://github.com/kubernetes/ingress-nginx/pull/2379) Add busted unit testing framework for lua code
- [x] [#2382](https://github.com/kubernetes/ingress-nginx/pull/2382) Accept ns/name Secret reference in annotations
- [x] [#2383](https://github.com/kubernetes/ingress-nginx/pull/2383) Improve speed of e2e tests
- [x] [#2385](https://github.com/kubernetes/ingress-nginx/pull/2385) include lua-resty-balancer in nginx image
- [x] [#2386](https://github.com/kubernetes/ingress-nginx/pull/2386) upstream-hash-by annotation support for dynamic configuraton mode
- [x] [#2388](https://github.com/kubernetes/ingress-nginx/pull/2388) Silence unnecessary MissingAnnotations errors
- [x] [#2392](https://github.com/kubernetes/ingress-nginx/pull/2392) Ensure dep fix fsnotify
- [x] [#2395](https://github.com/kubernetes/ingress-nginx/pull/2395) Fix flaky test
- [x] [#2396](https://github.com/kubernetes/ingress-nginx/pull/2396) Update go dependencies
- [x] [#2398](https://github.com/kubernetes/ingress-nginx/pull/2398) Allow tls section without hosts in Ingress rule
- [x] [#2399](https://github.com/kubernetes/ingress-nginx/pull/2399) Add test for store helper ListIngresses
- [x] [#2401](https://github.com/kubernetes/ingress-nginx/pull/2401) Add tests for controller getEndpoints
- [x] [#2408](https://github.com/kubernetes/ingress-nginx/pull/2408) Read backends data even if buffered to temp file
- [x] [#2410](https://github.com/kubernetes/ingress-nginx/pull/2410) Add balancer unit tests
- [x] [#2411](https://github.com/kubernetes/ingress-nginx/pull/2411) Update nginx-opentracing to 0.3.0
- [x] [#2414](https://github.com/kubernetes/ingress-nginx/pull/2414) Fix golint installation
- [x] [#2416](https://github.com/kubernetes/ingress-nginx/pull/2416) Update nginx image
- [x] [#2417](https://github.com/kubernetes/ingress-nginx/pull/2417) Automate building developer environment
- [x] [#2421](https://github.com/kubernetes/ingress-nginx/pull/2421) Apply gometalinter suggestions
- [x] [#2428](https://github.com/kubernetes/ingress-nginx/pull/2428) Add buffer configuration to external auth location config
- [x] [#2433](https://github.com/kubernetes/ingress-nginx/pull/2433) Remove data races from tests
- [x] [#2434](https://github.com/kubernetes/ingress-nginx/pull/2434) Check ginkgo is installed before running e2e tests
- [x] [#2437](https://github.com/kubernetes/ingress-nginx/pull/2437) Add annotation to enable rewrite logs in a location

_Documentation:_

- [x] [#2351](https://github.com/kubernetes/ingress-nginx/pull/2351) Typo fix in cli-arguments.md
- [x] [#2372](https://github.com/kubernetes/ingress-nginx/pull/2372) fix the default cookie name in doc
- [x] [#2377](https://github.com/kubernetes/ingress-nginx/pull/2377) DOCS: Add clarification regarding ssl passthrough
- [x] [#2409](https://github.com/kubernetes/ingress-nginx/pull/2409) Add deployment instructions for Docker for Mac (Edge)
- [x] [#2413](https://github.com/kubernetes/ingress-nginx/pull/2413) Reorganize documentation
- [x] [#2438](https://github.com/kubernetes/ingress-nginx/pull/2438) Update custom-errors.md
- [x] [#2439](https://github.com/kubernetes/ingress-nginx/pull/2439) Update README.md
- [x] [#2430](https://github.com/kubernetes/ingress-nginx/pull/2430) Add scripts and tasks to publish docs to github pages
- [x] [#2431](https://github.com/kubernetes/ingress-nginx/pull/2431) Improve readme file
- [x] [#2366](https://github.com/kubernetes/ingress-nginx/pull/2366) fix: fill missing patch yaml config.
- [x] [#2432](https://github.com/kubernetes/ingress-nginx/pull/2432) Fix broken links in the docs
- [x] [#2436](https://github.com/kubernetes/ingress-nginx/pull/2436) Update exposing-tcp-udp-services.md

### 0.13.0

**Image:** `quay.io/kubernetes-ingress-controller/nginx-ingress-controller:0.13.0`

_New Features:_

- NGINX 1.13.12
- Support for gRPC:
  - The annotation `nginx.ingress.kubernetes.io/grpc-backend: "true"` enable this feature
  - If the gRPC service requires TLS `nginx.ingress.kubernetes.io/secure-backends: "true"`
- Configurable load balancing with EWMA
- Support for [lua-resty-waf](https://github.com/p0pr0ck5/lua-resty-waf) as alternative to ModSecurity. [Check configuration guide](https://github.com/kubernetes/ingress-nginx/blob/main/docs/user-guide/annotations.md#lua-resty-waf)
- Support for session affinity when dynamic configuration is enabled.
- Add NoAuthLocations and default it to "/.well-known/acme-challenge"

_Changes:_

- [x] [#2078](https://github.com/kubernetes/ingress-nginx/pull/2078) Expose SSL client cert data to external auth provider.
- [x] [#2187](https://github.com/kubernetes/ingress-nginx/pull/2187) Managing a whitelist for \_/nginx_status
- [x] [#2208](https://github.com/kubernetes/ingress-nginx/pull/2208) Add missing lua bindata change
- [x] [#2209](https://github.com/kubernetes/ingress-nginx/pull/2209) fix go test TestSkipEnqueue error, move queue.Run
- [x] [#2210](https://github.com/kubernetes/ingress-nginx/pull/2210) allow ipv6 localhost when enabled
- [x] [#2212](https://github.com/kubernetes/ingress-nginx/pull/2212) Fix dynamic configuration when custom errors are enabled
- [x] [#2215](https://github.com/kubernetes/ingress-nginx/pull/2215) fix wrong config generation when upstream-hash-by is set
- [x] [#2220](https://github.com/kubernetes/ingress-nginx/pull/2220) fix: cannot set $service_name if use rewrite
- [x] [#2221](https://github.com/kubernetes/ingress-nginx/pull/2221) Update nginx to 1.13.10 and enable gRPC
- [x] [#2223](https://github.com/kubernetes/ingress-nginx/pull/2223) Add support for gRPC
- [x] [#2227](https://github.com/kubernetes/ingress-nginx/pull/2227) do not hardcode keepalive for upstream_balancer
- [x] [#2228](https://github.com/kubernetes/ingress-nginx/pull/2228) Fix broken links in multi-tls
- [x] [#2229](https://github.com/kubernetes/ingress-nginx/pull/2229) Configurable load balancing with EWMA
- [x] [#2232](https://github.com/kubernetes/ingress-nginx/pull/2232) Make proxy_next_upstream_tries configurable
- [x] [#2233](https://github.com/kubernetes/ingress-nginx/pull/2233) clean backends data before sending to Lua endpoint
- [x] [#2234](https://github.com/kubernetes/ingress-nginx/pull/2234) Update go dependencies
- [x] [#2235](https://github.com/kubernetes/ingress-nginx/pull/2235) add proxy header ssl-client-issuer-dn, fix #2178
- [x] [#2241](https://github.com/kubernetes/ingress-nginx/pull/2241) Revert "Get file max from fs/file-max. (#2050)"
- [x] [#2243](https://github.com/kubernetes/ingress-nginx/pull/2243) Add NoAuthLocations and default it to "/.well-known/acme-challenge"
- [x] [#2244](https://github.com/kubernetes/ingress-nginx/pull/2244) fix: empty ingress path
- [x] [#2246](https://github.com/kubernetes/ingress-nginx/pull/2246) Fix grpc json tag name
- [x] [#2254](https://github.com/kubernetes/ingress-nginx/pull/2254) e2e tests for dynamic configuration and Lua features and a bug fix
- [x] [#2263](https://github.com/kubernetes/ingress-nginx/pull/2263) clean up tmpl
- [x] [#2270](https://github.com/kubernetes/ingress-nginx/pull/2270) Revert deleted code in #2146
- [x] [#2271](https://github.com/kubernetes/ingress-nginx/pull/2271) Use SharedIndexInformers in place of Informers
- [x] [#2272](https://github.com/kubernetes/ingress-nginx/pull/2272) Disable opentracing for nginx internal urls
- [x] [#2273](https://github.com/kubernetes/ingress-nginx/pull/2273) Update go to 1.10.1
- [x] [#2280](https://github.com/kubernetes/ingress-nginx/pull/2280) Fix bug when auth req is enabled(external authentication)
- [x] [#2283](https://github.com/kubernetes/ingress-nginx/pull/2283) Fix flaky e2e tests
- [x] [#2285](https://github.com/kubernetes/ingress-nginx/pull/2285) Update controller.go
- [x] [#2290](https://github.com/kubernetes/ingress-nginx/pull/2290) Update nginx to 1.13.11
- [x] [#2294](https://github.com/kubernetes/ingress-nginx/pull/2294) Fix HSTS without preload
- [x] [#2296](https://github.com/kubernetes/ingress-nginx/pull/2296) Improve indentation of generated nginx.conf
- [x] [#2298](https://github.com/kubernetes/ingress-nginx/pull/2298) Disable dynamic configuration in s390x and ppc64le
- [x] [#2300](https://github.com/kubernetes/ingress-nginx/pull/2300) Fix race condition when Ingress does not contains a secret
- [x] [#2301](https://github.com/kubernetes/ingress-nginx/pull/2301) include lua-resty-waf and its dependencies in the base Nginx image
- [x] [#2303](https://github.com/kubernetes/ingress-nginx/pull/2303) More lua dependencies
- [x] [#2304](https://github.com/kubernetes/ingress-nginx/pull/2304) Lua resty waf controller
- [x] [#2305](https://github.com/kubernetes/ingress-nginx/pull/2305) Fix issues building nginx image in different platforms
- [x] [#2306](https://github.com/kubernetes/ingress-nginx/pull/2306) Disable lua waf where luajit is not available
- [x] [#2308](https://github.com/kubernetes/ingress-nginx/pull/2308) Add verification of lua load balancer to health check
- [x] [#2309](https://github.com/kubernetes/ingress-nginx/pull/2309) Configure upload limits for setup of lua load balancer
- [x] [#2314](https://github.com/kubernetes/ingress-nginx/pull/2314) annotation to ignore given list of WAF rulesets
- [x] [#2315](https://github.com/kubernetes/ingress-nginx/pull/2315) extra waf rules per ingress
- [x] [#2317](https://github.com/kubernetes/ingress-nginx/pull/2317) run lua-resty-waf in different modes
- [x] [#2327](https://github.com/kubernetes/ingress-nginx/pull/2327) Update nginx to 1.13.12
- [x] [#2328](https://github.com/kubernetes/ingress-nginx/pull/2328) Update nginx image
- [x] [#2331](https://github.com/kubernetes/ingress-nginx/pull/2331) fix nil pointer when ssl with ca.crt
- [x] [#2333](https://github.com/kubernetes/ingress-nginx/pull/2333) disable lua for arch s390x and ppc64le
- [x] [#2340](https://github.com/kubernetes/ingress-nginx/pull/2340) Fix buildupstream name to work with dynamic session affinity
- [x] [#2341](https://github.com/kubernetes/ingress-nginx/pull/2341) Add session affinity to custom load balancing
- [x] [#2342](https://github.com/kubernetes/ingress-nginx/pull/2342) Sync SSL certificates on events

_Documentation:_

- [x] [#2236](https://github.com/kubernetes/ingress-nginx/pull/2236) Add missing configuration in #2235
- [x] [#1785](https://github.com/kubernetes/ingress-nginx/pull/1785) Add deployment docs for AWS NLB
- [x] [#2213](https://github.com/kubernetes/ingress-nginx/pull/2213) Update cli-arguments.md
- [x] [#2219](https://github.com/kubernetes/ingress-nginx/pull/2219) Fix log format documentation
- [x] [#2238](https://github.com/kubernetes/ingress-nginx/pull/2238) Correct typo
- [x] [#2239](https://github.com/kubernetes/ingress-nginx/pull/2239) fix-link
- [x] [#2240](https://github.com/kubernetes/ingress-nginx/pull/2240) fix:"any value other" should be "any other value"
- [x] [#2255](https://github.com/kubernetes/ingress-nginx/pull/2255) Update annotations.md
- [x] [#2267](https://github.com/kubernetes/ingress-nginx/pull/2267) Update README.md
- [x] [#2274](https://github.com/kubernetes/ingress-nginx/pull/2274) Typo fixes in modsecurity.md
- [x] [#2276](https://github.com/kubernetes/ingress-nginx/pull/2276) Update README.md
- [x] [#2282](https://github.com/kubernetes/ingress-nginx/pull/2282) Fix nlb instructions

### 0.12.0

**Image:** `quay.io/kubernetes-ingress-controller/nginx-ingress-controller:0.12.0`

_New Features:_

- Live NGINX configuration update without reloading using the flag `--enable-dynamic-configuration` (disabled by default).
- New flag `--publish-status-address` to manually set the Ingress status IP address.
- Add worker-cpu-affinity NGINX option.
- Enable remote logging using syslog.
- Do not redirect `/.well-known/acme-challenge` to HTTPS.

_Changes:_

- [x] [#2125](https://github.com/kubernetes/ingress-nginx/pull/2125) Add GCB config to build defaultbackend
- [x] [#2127](https://github.com/kubernetes/ingress-nginx/pull/2127) Revert deletion of dependency version override
- [x] [#2137](https://github.com/kubernetes/ingress-nginx/pull/2137) Updated log level to v2 for sysctlFSFileMax.
- [x] [#2140](https://github.com/kubernetes/ingress-nginx/pull/2140) Cors header should always be returned
- [x] [#2141](https://github.com/kubernetes/ingress-nginx/pull/2141) Fix error loading modules
- [x] [#2143](https://github.com/kubernetes/ingress-nginx/pull/2143) Only add HSTS headers in HTTPS
- [x] [#2144](https://github.com/kubernetes/ingress-nginx/pull/2144) Add annotation to disable logs in a location
- [x] [#2145](https://github.com/kubernetes/ingress-nginx/pull/2145) Add option in the configuration configmap to enable remote logging
- [x] [#2146](https://github.com/kubernetes/ingress-nginx/pull/2146) In case of TLS errors do not allow traffic
- [x] [#2148](https://github.com/kubernetes/ingress-nginx/pull/2148) Add publish-status-address flag
- [x] [#2155](https://github.com/kubernetes/ingress-nginx/pull/2155) Update nginx with new modules
- [x] [#2162](https://github.com/kubernetes/ingress-nginx/pull/2162) Remove duplicated BuildConfigFromFlags func
- [x] [#2163](https://github.com/kubernetes/ingress-nginx/pull/2163) include lua-upstream-nginx-module in Nginx build
- [x] [#2164](https://github.com/kubernetes/ingress-nginx/pull/2164) use the correct error channel
- [x] [#2167](https://github.com/kubernetes/ingress-nginx/pull/2167) configuring load balancing per ingress
- [x] [#2172](https://github.com/kubernetes/ingress-nginx/pull/2172) include lua-resty-lock in nginx image
- [x] [#2174](https://github.com/kubernetes/ingress-nginx/pull/2174) Live Nginx configuration update without reloading
- [x] [#2180](https://github.com/kubernetes/ingress-nginx/pull/2180) Include tests in golint checks, fix warnings
- [x] [#2181](https://github.com/kubernetes/ingress-nginx/pull/2181) change nginx process pgid
- [x] [#2185](https://github.com/kubernetes/ingress-nginx/pull/2185) Remove ProxyPassParams setting
- [x] [#2191](https://github.com/kubernetes/ingress-nginx/pull/2191) Add checker test for bad pid
- [x] [#2193](https://github.com/kubernetes/ingress-nginx/pull/2193) fix wrong json tag
- [x] [#2201](https://github.com/kubernetes/ingress-nginx/pull/2201) Add worker-cpu-affinity nginx option
- [x] [#2202](https://github.com/kubernetes/ingress-nginx/pull/2202) Allow config to disable geoip
- [x] [#2205](https://github.com/kubernetes/ingress-nginx/pull/2205) add luacheck to lint lua files

_Documentation:_

- [x] [#2124](https://github.com/kubernetes/ingress-nginx/pull/2124) Document how to provide list types in configmap
- [x] [#2133](https://github.com/kubernetes/ingress-nginx/pull/2133) fix limit-req-status-code doc
- [x] [#2139](https://github.com/kubernetes/ingress-nginx/pull/2139) Update documentation for nginx-ingress-role RBAC.
- [x] [#2165](https://github.com/kubernetes/ingress-nginx/pull/2165) Typo fix "api server " -> "API server"
- [x] [#2169](https://github.com/kubernetes/ingress-nginx/pull/2169) Add documentation about secure-verify-ca-secret
- [x] [#2200](https://github.com/kubernetes/ingress-nginx/pull/2200) fix grammer mistake

### 0.11.0

**Image:** `quay.io/kubernetes-ingress-controller/nginx-ingress-controller:0.11.0`

_New Features:_

- NGINX 1.13.9

_Changes:_

- [x] [#1992](https://github.com/kubernetes/ingress-nginx/pull/1992) Added configmap option to disable IPv6 in nginx DNS resolver
- [x] [#1993](https://github.com/kubernetes/ingress-nginx/pull/1993) Enable Customization of Auth Request Redirect
- [x] [#1996](https://github.com/kubernetes/ingress-nginx/pull/1996) Use v3/dev/performance of ModSecurity because of performance
- [x] [#1997](https://github.com/kubernetes/ingress-nginx/pull/1997) fix var checked
- [x] [#1998](https://github.com/kubernetes/ingress-nginx/pull/1998) Add support to enable/disable proxy buffering
- [x] [#1999](https://github.com/kubernetes/ingress-nginx/pull/1999) Add connection-proxy-header annotation
- [x] [#2001](https://github.com/kubernetes/ingress-nginx/pull/2001) Add limit-request-status-code option
- [x] [#2005](https://github.com/kubernetes/ingress-nginx/pull/2005) fix typo error for server name \_
- [x] [#2006](https://github.com/kubernetes/ingress-nginx/pull/2006) Add support for enabling ssl_ciphers per host
- [x] [#2019](https://github.com/kubernetes/ingress-nginx/pull/2019) Update nginx image
- [x] [#2021](https://github.com/kubernetes/ingress-nginx/pull/2021) Add nginx_cookie_flag_module
- [x] [#2026](https://github.com/kubernetes/ingress-nginx/pull/2026) update KUBERNETES from v1.8.0 to 1.9.0
- [x] [#2027](https://github.com/kubernetes/ingress-nginx/pull/2027) Show pod information in http-svc example
- [x] [#2030](https://github.com/kubernetes/ingress-nginx/pull/2030) do not ignore $http_host and $http_x_forwarded_host
- [x] [#2031](https://github.com/kubernetes/ingress-nginx/pull/2031) The maximum number of open file descriptors should be maxOpenFiles.
- [x] [#2036](https://github.com/kubernetes/ingress-nginx/pull/2036) add matchLabels in Deployment yaml, that both API extensions/v1beta1 …
- [x] [#2050](https://github.com/kubernetes/ingress-nginx/pull/2050) Get file max from fs/file-max.
- [x] [#2063](https://github.com/kubernetes/ingress-nginx/pull/2063) Run one test at a time
- [x] [#2065](https://github.com/kubernetes/ingress-nginx/pull/2065) Always return an IP address
- [x] [#2069](https://github.com/kubernetes/ingress-nginx/pull/2069) Do not cancel the synchronization of secrets
- [x] [#2071](https://github.com/kubernetes/ingress-nginx/pull/2071) Update Go to 1.9.4
- [x] [#2082](https://github.com/kubernetes/ingress-nginx/pull/2082) Use a ring channel to avoid blocking write of events
- [x] [#2089](https://github.com/kubernetes/ingress-nginx/pull/2089) Retry initial connection to the Kubernetes cluster
- [x] [#2093](https://github.com/kubernetes/ingress-nginx/pull/2093) Only pods in running phase are vallid for status
- [x] [#2099](https://github.com/kubernetes/ingress-nginx/pull/2099) Added GeoIP Organisational data
- [x] [#2107](https://github.com/kubernetes/ingress-nginx/pull/2107) Enabled the dynamic reload of GeoIP data
- [x] [#2119](https://github.com/kubernetes/ingress-nginx/pull/2119) Remove deprecated flag disable-node-list
- [x] [#2120](https://github.com/kubernetes/ingress-nginx/pull/2120) Migrate to codecov.io

_Documentation:_

- [x] [#1987](https://github.com/kubernetes/ingress-nginx/pull/1987) add kube-system namespace for oauth2-proxy example
- [x] [#1991](https://github.com/kubernetes/ingress-nginx/pull/1991) Add comment about bolean and number values
- [x] [#2009](https://github.com/kubernetes/ingress-nginx/pull/2009) docs/user-guide/tls: remove duplicated section
- [x] [#2011](https://github.com/kubernetes/ingress-nginx/pull/2011) broken link for sticky-ingress.yaml
- [x] [#2014](https://github.com/kubernetes/ingress-nginx/pull/2014) Add document for connection-proxy-header annotation
- [x] [#2016](https://github.com/kubernetes/ingress-nginx/pull/2016) Minor link fix in deployment docs
- [x] [#2018](https://github.com/kubernetes/ingress-nginx/pull/2018) Added documentation for Permanent Redirect
- [x] [#2035](https://github.com/kubernetes/ingress-nginx/pull/2035) fix broken links in static-ip readme
- [x] [#2038](https://github.com/kubernetes/ingress-nginx/pull/2038) fix typo: appropiate -> [appropriate]
- [x] [#2039](https://github.com/kubernetes/ingress-nginx/pull/2039) fix typo stickyness to stickiness
- [x] [#2040](https://github.com/kubernetes/ingress-nginx/pull/2040) fix wrong annotation
- [x] [#2041](https://github.com/kubernetes/ingress-nginx/pull/2041) fix spell error reslover -> resolver
- [x] [#2046](https://github.com/kubernetes/ingress-nginx/pull/2046) Fix typos
- [x] [#2054](https://github.com/kubernetes/ingress-nginx/pull/2054) Adding documentation for helm with RBAC enabled
- [x] [#2075](https://github.com/kubernetes/ingress-nginx/pull/2075) Fix opentracing configuration when multiple options are configured
- [x] [#2076](https://github.com/kubernetes/ingress-nginx/pull/2076) Fix spelling errors
- [x] [#2077](https://github.com/kubernetes/ingress-nginx/pull/2077) Remove initContainer from default deployment

### 0.10.2

**Image:** `quay.io/kubernetes-ingress-controller/nginx-ingress-controller:0.10.2`

_Changes:_

- [x] [#1978](https://github.com/kubernetes/ingress-nginx/pull/1978) Fix chain completion and default certificate flag issues

### 0.10.1

**Image:** `quay.io/kubernetes-ingress-controller/nginx-ingress-controller:0.10.1`

_Changes:_

- [x] [#1945](https://github.com/kubernetes/ingress-nginx/pull/1945) When a secret is updated read ingress annotations (again)
- [x] [#1948](https://github.com/kubernetes/ingress-nginx/pull/1948) Update go to 1.9.3
- [x] [#1953](https://github.com/kubernetes/ingress-nginx/pull/1953) Added annotation for upstream-vhost
- [x] [#1960](https://github.com/kubernetes/ingress-nginx/pull/1960) Adjust sysctl values to improve nginx performance
- [x] [#1963](https://github.com/kubernetes/ingress-nginx/pull/1963) Fix tests
- [x] [#1969](https://github.com/kubernetes/ingress-nginx/pull/1969) Rollback #1854
- [x] [#1970](https://github.com/kubernetes/ingress-nginx/pull/1970) By default brotli is disabled

### 0.10.0

**Image:** `quay.io/kubernetes-ingress-controller/nginx-ingress-controller:0.10.0`

_Breaking changes:_

Changed the names of default Nginx ingress prometheus metrics.
If you are scraping default Nginx ingress metrics with prometheus the metrics changes are as follows:

```
nginx_active_connections_total          -> nginx_connections_total{state="active"}
nginx_accepted_connections_total        -> nginx_connections_total{state="accepted"}
nginx_handled_connections_total         -> nginx_connections_total{state="handled"}
nginx_current_reading_connections_total -> nginx_connections{state="reading"}
nginx_current_writing_connections_total -> nginx_connections{state="writing"}
current_waiting_connections_total       -> nginx_connections{state="waiting"}
```

_New Features:_

- NGINX 1.13.8
- Support to hide headers from upstream servers
- Support for Jaeger
- CORS max age annotation

_Changes:_

- [x] [#1782](https://github.com/kubernetes/ingress-nginx/pull/1782) auth-tls-pass-certificate-to-upstream should be bool
- [x] [#1787](https://github.com/kubernetes/ingress-nginx/pull/1787) force external_auth requests to http/1.1
- [x] [#1800](https://github.com/kubernetes/ingress-nginx/pull/1800) Add control of the configuration refresh interval
- [x] [#1805](https://github.com/kubernetes/ingress-nginx/pull/1805) Add X-Forwarded-Prefix on rewrites
- [x] [#1844](https://github.com/kubernetes/ingress-nginx/pull/1844) Validate x-forwarded-proto and connection scheme before redirect to https
- [x] [#1852](https://github.com/kubernetes/ingress-nginx/pull/1852) Update nginx to v1.13.8 and update modules
- [x] [#1854](https://github.com/kubernetes/ingress-nginx/pull/1854) Fix redirect to ssl
- [x] [#1858](https://github.com/kubernetes/ingress-nginx/pull/1858) When upstream-hash-by annotation is used do not configure a lb algorithm
- [x] [#1861](https://github.com/kubernetes/ingress-nginx/pull/1861) Improve speed of tests execution
- [x] [#1869](https://github.com/kubernetes/ingress-nginx/pull/1869) "proxy_redirect default" should be placed after the "proxy_pass"
- [x] [#1870](https://github.com/kubernetes/ingress-nginx/pull/1870) Fix SSL Passthrough template issue and custom ports in redirect to HTTPS
- [x] [#1871](https://github.com/kubernetes/ingress-nginx/pull/1871) Update nginx image to 0.31
- [x] [#1872](https://github.com/kubernetes/ingress-nginx/pull/1872) Fix data race updating ingress status
- [x] [#1880](https://github.com/kubernetes/ingress-nginx/pull/1880) Update go dependencies and cleanup deprecated packages
- [x] [#1888](https://github.com/kubernetes/ingress-nginx/pull/1888) Add CORS max age annotation
- [x] [#1891](https://github.com/kubernetes/ingress-nginx/pull/1891) Refactor initial synchronization of ingress objects
- [x] [#1903](https://github.com/kubernetes/ingress-nginx/pull/1903) If server_tokens is disabled remove the Server header
- [x] [#1906](https://github.com/kubernetes/ingress-nginx/pull/1906) Random string function should only contains letters
- [x] [#1907](https://github.com/kubernetes/ingress-nginx/pull/1907) Fix custom port in redirects
- [x] [#1909](https://github.com/kubernetes/ingress-nginx/pull/1909) Release nginx 0.32
- [x] [#1910](https://github.com/kubernetes/ingress-nginx/pull/1910) updating prometheus metrics names according to naming best practices
- [x] [#1912](https://github.com/kubernetes/ingress-nginx/pull/1912) removing \_total prefix from nginx guage metrics
- [x] [#1914](https://github.com/kubernetes/ingress-nginx/pull/1914) Add --with-http_secure_link_module for the Nginx build configuration
- [x] [#1916](https://github.com/kubernetes/ingress-nginx/pull/1916) Add support for jaeger backend
- [x] [#1918](https://github.com/kubernetes/ingress-nginx/pull/1918) Update nginx image to 0.32
- [x] [#1919](https://github.com/kubernetes/ingress-nginx/pull/1919) Add option for reuseport in nginx listen section
- [x] [#1926](https://github.com/kubernetes/ingress-nginx/pull/1926) Do not use port from host header
- [x] [#1927](https://github.com/kubernetes/ingress-nginx/pull/1927) Remove sendfile configuration
- [x] [#1928](https://github.com/kubernetes/ingress-nginx/pull/1928) Add support to hide headers from upstream servers
- [x] [#1929](https://github.com/kubernetes/ingress-nginx/pull/1929) Refactoring of kubernetes informers and local caches
- [x] [#1933](https://github.com/kubernetes/ingress-nginx/pull/1933) Remove deploy of ingress controller from the example

_Documentation:_

- [x] [#1786](https://github.com/kubernetes/ingress-nginx/pull/1786) fix: some typo.
- [x] [#1792](https://github.com/kubernetes/ingress-nginx/pull/1792) Add note about annotation values
- [x] [#1814](https://github.com/kubernetes/ingress-nginx/pull/1814) Fix link to custom configuration
- [x] [#1826](https://github.com/kubernetes/ingress-nginx/pull/1826) Add note about websocket and load balancers
- [x] [#1840](https://github.com/kubernetes/ingress-nginx/pull/1840) Add note about default log files
- [x] [#1853](https://github.com/kubernetes/ingress-nginx/pull/1853) Clarify docs for add-headers and proxy-set-headers
- [x] [#1864](https://github.com/kubernetes/ingress-nginx/pull/1864) configmap.md: Convert hyphens in name column to non-breaking-hyphens
- [x] [#1865](https://github.com/kubernetes/ingress-nginx/pull/1865) Add docs for legacy TLS version and ciphers
- [x] [#1867](https://github.com/kubernetes/ingress-nginx/pull/1867) Fix publish-service patch and update README
- [x] [#1913](https://github.com/kubernetes/ingress-nginx/pull/1913) Missing r
- [x] [#1925](https://github.com/kubernetes/ingress-nginx/pull/1925) Fix doc links

### 0.9.0

**Image:** `quay.io/kubernetes-ingress-controller/nginx-ingress-controller:0.9.0`

_Changes:_

- [x] [#1731](https://github.com/kubernetes/ingress-nginx/pull/1731) Allow configuration of proxy_responses value for tcp/udp configmaps
- [x] [#1766](https://github.com/kubernetes/ingress-nginx/pull/1766) Fix ingress typo
- [x] [#1768](https://github.com/kubernetes/ingress-nginx/pull/1768) Custom default backend must use annotations if present
- [x] [#1769](https://github.com/kubernetes/ingress-nginx/pull/1769) Use custom https port in redirects
- [x] [#1771](https://github.com/kubernetes/ingress-nginx/pull/1771) Add additional check for old SSL certificates
- [x] [#1776](https://github.com/kubernetes/ingress-nginx/pull/1776) Add option to configure the redirect code

### 0.9-beta.19

**Image:** `quay.io/kubernetes-ingress-controller/nginx-ingress-controller:0.9.0-beta.19`

_Changes:_

- Fix regression with ingress.class annotation introduced in 0.9-beta.18

### 0.9-beta.18

**Image:** `quay.io/kubernetes-ingress-controller/nginx-ingress-controller:0.9.0-beta.18`

_Breaking changes:_

- The NGINX ingress annotations contains a new prefix: **nginx.ingress.kubernetes.io**. This change is behind a flag to avoid breaking running deployments.
  To avoid breaking a running NGINX ingress controller add the flag **--annotations-prefix=ingress.kubernetes.io** to the nginx ingress controller deployment.
  There is one exception, the annotation `kubernetes.io/ingress.class` remains unchanged (this annotation is used in multiple ingress controllers)

_New Features:_

- NGINX 1.13.7
- Support for s390x
- e2e tests

_Changes:_

- [x] [#1648](https://github.com/kubernetes/ingress-nginx/pull/1648) Remove GenericController and add tests
- [x] [#1650](https://github.com/kubernetes/ingress-nginx/pull/1650) Fix misspell errors
- [x] [#1651](https://github.com/kubernetes/ingress-nginx/pull/1651) Remove node lister
- [x] [#1652](https://github.com/kubernetes/ingress-nginx/pull/1652) Remove node lister
- [x] [#1653](https://github.com/kubernetes/ingress-nginx/pull/1653) Fix diff execution
- [x] [#1654](https://github.com/kubernetes/ingress-nginx/pull/1654) Fix travis script and update kubernetes to 1.8.0
- [x] [#1658](https://github.com/kubernetes/ingress-nginx/pull/1658) Tests
- [x] [#1659](https://github.com/kubernetes/ingress-nginx/pull/1659) Add nginx helper tests
- [x] [#1662](https://github.com/kubernetes/ingress-nginx/pull/1662) Refactor annotations
- [x] [#1665](https://github.com/kubernetes/ingress-nginx/pull/1665) Add the original http request method to the auth request
- [x] [#1687](https://github.com/kubernetes/ingress-nginx/pull/1687) Fix use merge of annotations
- [x] [#1689](https://github.com/kubernetes/ingress-nginx/pull/1689) Enable s390x
- [x] [#1693](https://github.com/kubernetes/ingress-nginx/pull/1693) Fix docker build
- [x] [#1695](https://github.com/kubernetes/ingress-nginx/pull/1695) Update nginx to v0.29
- [x] [#1696](https://github.com/kubernetes/ingress-nginx/pull/1696) Always add cors headers when enabled
- [x] [#1697](https://github.com/kubernetes/ingress-nginx/pull/1697) Disable features not availables in some platforms
- [x] [#1698](https://github.com/kubernetes/ingress-nginx/pull/1698) Auth e2e tests
- [x] [#1699](https://github.com/kubernetes/ingress-nginx/pull/1699) Refactor SSL intermediate CA certificate check
- [x] [#1700](https://github.com/kubernetes/ingress-nginx/pull/1700) Add patch command to append publish-service flag
- [x] [#1701](https://github.com/kubernetes/ingress-nginx/pull/1701) fix: Core() is deprecated use CoreV1() instead.
- [x] [#1702](https://github.com/kubernetes/ingress-nginx/pull/1702) Fix TLS example [ci skip]
- [x] [#1704](https://github.com/kubernetes/ingress-nginx/pull/1704) Add e2e tests to verify the correct source IP address
- [x] [#1705](https://github.com/kubernetes/ingress-nginx/pull/1705) Add annotation for setting proxy_redirect
- [x] [#1706](https://github.com/kubernetes/ingress-nginx/pull/1706) Increase ELB idle timeouts [ci skip]
- [x] [#1710](https://github.com/kubernetes/ingress-nginx/pull/1710) Do not update a secret not referenced by ingress rules
- [x] [#1713](https://github.com/kubernetes/ingress-nginx/pull/1713) add --report-node-internal-ip-address describe to cli-arguments.md
- [x] [#1717](https://github.com/kubernetes/ingress-nginx/pull/1717) Fix command used to detect version
- [x] [#1720](https://github.com/kubernetes/ingress-nginx/pull/1720) Add docker-registry example [ci skip]
- [x] [#1722](https://github.com/kubernetes/ingress-nginx/pull/1722) Add annotation to enable passing the certificate to the upstream server
- [x] [#1723](https://github.com/kubernetes/ingress-nginx/pull/1723) Add timeouts to http server and additional pprof routes
- [x] [#1724](https://github.com/kubernetes/ingress-nginx/pull/1724) Cleanup main
- [x] [#1725](https://github.com/kubernetes/ingress-nginx/pull/1725) Enable all e2e tests
- [x] [#1726](https://github.com/kubernetes/ingress-nginx/pull/1726) fix: replace deprecated methods.
- [x] [#1734](https://github.com/kubernetes/ingress-nginx/pull/1734) Changes ssl-client-cert header
- [x] [#1737](https://github.com/kubernetes/ingress-nginx/pull/1737) Update nginx v1.13.7
- [x] [#1738](https://github.com/kubernetes/ingress-nginx/pull/1738) Cleanup
- [x] [#1739](https://github.com/kubernetes/ingress-nginx/pull/1739) Improve e2e checks
- [x] [#1740](https://github.com/kubernetes/ingress-nginx/pull/1740) Update nginx
- [x] [#1745](https://github.com/kubernetes/ingress-nginx/pull/1745) Simplify annotations
- [x] [#1746](https://github.com/kubernetes/ingress-nginx/pull/1746) Cleanup of e2e helpers

_Documentation:_

- [x] [#1657](https://github.com/kubernetes/ingress-nginx/pull/1657) Add better documentation for deploying for dev
- [x] [#1680](https://github.com/kubernetes/ingress-nginx/pull/1680) Add doc for log-format-escape-json [ci skip]
- [x] [#1685](https://github.com/kubernetes/ingress-nginx/pull/1685) Fix default SSL certificate flag docs [ci skip]
- [x] [#1686](https://github.com/kubernetes/ingress-nginx/pull/1686) Fix development doc [ci skip]
- [x] [#1727](https://github.com/kubernetes/ingress-nginx/pull/1727) fix: fix typos in docs.
- [x] [#1747](https://github.com/kubernetes/ingress-nginx/pull/1747) Add config-map usage and options to Documentation

### 0.9-beta.17

**Image:** `quay.io/kubernetes-ingress-controller/nginx-ingress-controller:0.9.0-beta.17`

_Changes:_

- Fix regression with annotations introduced in 0.9-beta.16 (thanks @tomlanyon)

### 0.9-beta.16

**Image:** `quay.io/kubernetes-ingress-controller/nginx-ingress-controller:0.9.0-beta.16`

_New Features:_

- Images are published to [quay.io](https://quay.io/repository/kubernetes-ingress-controller)
- NGINX 1.13.6
- OpenTracing Jaeger support inNGINX
- [ModSecurity support](https://github.com/SpiderLabs/ModSecurity-nginx)
- Support for [brotli compression in NGINX](https://certsimple.com/blog/nginx-brotli)
- Return 503 error instead of 404 when no endpoint is available

_Breaking changes:_

- The default SSL configuration was updated to use `TLSv1.2` and the default cipher list is `ECDHE-ECDSA-AES256-GCM-SHA384:ECDHE-RSA-AES256-GCM-SHA384:ECDHE-ECDSA-CHACHA20-POLY1305:ECDHE-RSA-CHACHA20-POLY1305:ECDHE-ECDSA-AES128-GCM-SHA256:ECDHE-RSA-AES128-GCM-SHA256:ECDHE-ECDSA-AES256-SHA384:ECDHE-RSA-AES256-SHA384:ECDHE-ECDSA-AES128-SHA256:ECDHE-RSA-AES128-SHA256`

_Known issues:_

- When ModSecurity is enabled a segfault could occur - [ModSecurity#1590](https://github.com/SpiderLabs/ModSecurity/issues/1590)

_Changes:_

- [x] [#1489](https://github.com/kubernetes/ingress-nginx/pull/1489) Compute a real `X-Forwarded-For` header
- [x] [#1490](https://github.com/kubernetes/ingress-nginx/pull/1490) Introduce an upstream-hash-by annotation to support consistent hashing by nginx variable or text
- [x] [#1498](https://github.com/kubernetes/ingress-nginx/pull/1498) Add modsecurity module
- [x] [#1500](https://github.com/kubernetes/ingress-nginx/pull/1500) Enable modsecurity feature
- [x] [#1501](https://github.com/kubernetes/ingress-nginx/pull/1501) Request ingress controller version in issue template
- [x] [#1502](https://github.com/kubernetes/ingress-nginx/pull/1502) Force reload on template change
- [x] [#1503](https://github.com/kubernetes/ingress-nginx/pull/1503) Add falg to report node internal IP address in ingress status
- [x] [#1505](https://github.com/kubernetes/ingress-nginx/pull/1505) Increase size of variable hash bucket
- [x] [#1506](https://github.com/kubernetes/ingress-nginx/pull/1506) Update nginx ssl configuration
- [x] [#1507](https://github.com/kubernetes/ingress-nginx/pull/1507) Add tls session ticket key setting
- [x] [#1511](https://github.com/kubernetes/ingress-nginx/pull/1511) fix deprecated ssl_client_cert. add ssl_client_verify header
- [x] [#1513](https://github.com/kubernetes/ingress-nginx/pull/1513) Return 503 by default when no endpoint is available
- [x] [#1520](https://github.com/kubernetes/ingress-nginx/pull/1520) Change alias behaviour not to create new server section needlessly
- [x] [#1523](https://github.com/kubernetes/ingress-nginx/pull/1523) Include the serversnippet from the config map in server blocks
- [x] [#1533](https://github.com/kubernetes/ingress-nginx/pull/1533) Remove authentication send body annotation
- [x] [#1535](https://github.com/kubernetes/ingress-nginx/pull/1535) Remove auth-send-body [ci skip]
- [x] [#1538](https://github.com/kubernetes/ingress-nginx/pull/1538) Rename service-nodeport.yml to service-nodeport.yaml
- [x] [#1543](https://github.com/kubernetes/ingress-nginx/pull/1543) Fix glog initialization error
- [x] [#1544](https://github.com/kubernetes/ingress-nginx/pull/1544) Fix `make container` for OSX.
- [x] [#1547](https://github.com/kubernetes/ingress-nginx/pull/1547) fix broken GCE-GKE service descriptor
- [x] [#1550](https://github.com/kubernetes/ingress-nginx/pull/1550) Add e2e tests - default backend
- [x] [#1553](https://github.com/kubernetes/ingress-nginx/pull/1553) Cors features improvements
- [x] [#1554](https://github.com/kubernetes/ingress-nginx/pull/1554) Add missing unit test for nextPowerOf2 function
- [x] [#1556](https://github.com/kubernetes/ingress-nginx/pull/1556) fixed https port forwarding in Azure LB service
- [x] [#1566](https://github.com/kubernetes/ingress-nginx/pull/1566) Release nginx-slim 0.27
- [x] [#1568](https://github.com/kubernetes/ingress-nginx/pull/1568) update defaultbackend tag
- [x] [#1569](https://github.com/kubernetes/ingress-nginx/pull/1569) Update 404 server image
- [x] [#1570](https://github.com/kubernetes/ingress-nginx/pull/1570) Update nginx version
- [x] [#1571](https://github.com/kubernetes/ingress-nginx/pull/1571) Fix cors tests
- [x] [#1572](https://github.com/kubernetes/ingress-nginx/pull/1572) Certificate Auth Bugfix
- [x] [#1577](https://github.com/kubernetes/ingress-nginx/pull/1577) Do not use relative urls for yaml files
- [x] [#1580](https://github.com/kubernetes/ingress-nginx/pull/1580) Upgrade to use the latest version of nginx-opentracing.
- [x] [#1581](https://github.com/kubernetes/ingress-nginx/pull/1581) Fix Makefile to work in OSX.
- [x] [#1582](https://github.com/kubernetes/ingress-nginx/pull/1582) Add scripts to release from travis-ci
- [x] [#1584](https://github.com/kubernetes/ingress-nginx/pull/1584) Add missing probes in deployments
- [x] [#1585](https://github.com/kubernetes/ingress-nginx/pull/1585) Add version flag
- [x] [#1587](https://github.com/kubernetes/ingress-nginx/pull/1587) Use pass access scheme in signin url
- [x] [#1589](https://github.com/kubernetes/ingress-nginx/pull/1589) Fix upstream vhost Equal comparison
- [x] [#1590](https://github.com/kubernetes/ingress-nginx/pull/1590) Fix Equals Comparison for CORS annotation
- [x] [#1592](https://github.com/kubernetes/ingress-nginx/pull/1592) Update opentracing module and release image to quay.io
- [x] [#1593](https://github.com/kubernetes/ingress-nginx/pull/1593) Fix makefile default task
- [x] [#1605](https://github.com/kubernetes/ingress-nginx/pull/1605) Fix ExternalName services
- [x] [#1607](https://github.com/kubernetes/ingress-nginx/pull/1607) Add support for named ports with service-upstream. #1459
- [x] [#1608](https://github.com/kubernetes/ingress-nginx/pull/1608) Fix issue with clusterIP detection on service upstream. #1534
- [x] [#1610](https://github.com/kubernetes/ingress-nginx/pull/1610) Only set alias if not already set
- [x] [#1618](https://github.com/kubernetes/ingress-nginx/pull/1618) Fix full XFF with PROXY
- [x] [#1620](https://github.com/kubernetes/ingress-nginx/pull/1620) Add gzip_vary
- [x] [#1621](https://github.com/kubernetes/ingress-nginx/pull/1621) Fix path to ELB listener image
- [x] [#1627](https://github.com/kubernetes/ingress-nginx/pull/1627) Add brotli support
- [x] [#1629](https://github.com/kubernetes/ingress-nginx/pull/1629) Add ssl-client-dn header
- [x] [#1632](https://github.com/kubernetes/ingress-nginx/pull/1632) Rename OWNERS assignees: to approvers:
- [x] [#1635](https://github.com/kubernetes/ingress-nginx/pull/1635) Install dumb-init using apt-get
- [x] [#1636](https://github.com/kubernetes/ingress-nginx/pull/1636) Update go to 1.9.2
- [x] [#1640](https://github.com/kubernetes/ingress-nginx/pull/1640) Update nginx to 0.28 and enable brotli

_Documentation:_

- [x] [#1491](https://github.com/kubernetes/ingress-nginx/pull/1491) Note that GCE has moved to a new repo
- [x] [#1492](https://github.com/kubernetes/ingress-nginx/pull/1492) Cleanup readme.md
- [x] [#1494](https://github.com/kubernetes/ingress-nginx/pull/1494) Cleanup
- [x] [#1497](https://github.com/kubernetes/ingress-nginx/pull/1497) Cleanup examples directory
- [x] [#1504](https://github.com/kubernetes/ingress-nginx/pull/1504) Clean readme
- [x] [#1508](https://github.com/kubernetes/ingress-nginx/pull/1508) Fixed link in prometheus example
- [x] [#1527](https://github.com/kubernetes/ingress-nginx/pull/1527) Split documentation
- [x] [#1536](https://github.com/kubernetes/ingress-nginx/pull/1536) Update documentation and examples [ci skip]
- [x] [#1541](https://github.com/kubernetes/ingress-nginx/pull/1541) fix(documentation): Fix some typos
- [x] [#1548](https://github.com/kubernetes/ingress-nginx/pull/1548) link to prometheus docs
- [x] [#1562](https://github.com/kubernetes/ingress-nginx/pull/1562) Fix development guide link
- [x] [#1563](https://github.com/kubernetes/ingress-nginx/pull/1563) Add task to verify markdown links
- [x] [#1583](https://github.com/kubernetes/ingress-nginx/pull/1583) Add note for certificate authentication in Cloudflare
- [x] [#1617](https://github.com/kubernetes/ingress-nginx/pull/1617) fix typo in user-guide/annotations.md

### 0.9-beta.15

**Image:** `gcr.io/google_containers/nginx-ingress-controller:0.9.0-beta.15`

_New Features:_

- Add OCSP support
- Configurable ssl_verify_client

_Changes:_

- [x] [#1468](https://github.com/kubernetes/ingress/pull/1468) Add the original URL to the auth request
- [x] [#1469](https://github.com/kubernetes/ingress/pull/1469) Typo: Add missing {{ }}
- [x] [#1472](https://github.com/kubernetes/ingress/pull/1472) Fix X-Auth-Request-Redirect value to reflect the request uri
- [x] [#1473](https://github.com/kubernetes/ingress/pull/1473) Fix proxy protocol check
- [x] [#1475](https://github.com/kubernetes/ingress/pull/1475) Add OCSP support
- [x] [#1477](https://github.com/kubernetes/ingress/pull/1477) Fix semicolons in global configuration
- [x] [#1478](https://github.com/kubernetes/ingress/pull/1478) Pass redirect field in login page to get a proper redirect
- [x] [#1480](https://github.com/kubernetes/ingress/pull/1480) configurable ssl_verify_client
- [x] [#1485](https://github.com/kubernetes/ingress/pull/1485) Fix source IP address
- [x] [#1486](https://github.com/kubernetes/ingress/pull/1486) Fix overwrite of custom configuration

_Documentation:_

- [x] [#1460](https://github.com/kubernetes/ingress/pull/1460) Expose UDP port in UDP ingress example
- [x] [#1465](https://github.com/kubernetes/ingress/pull/1465) review prometheus docs

### 0.9-beta.14

**Image:** `gcr.io/google_containers/nginx-ingress-controller:0.9.0-beta.14`

_New Features:_

- Opentracing support for NGINX
- Setting upstream vhost for nginx
- Allow custom global configuration at multiple levels
- Add support for proxy protocol decoding and encoding in TCP services

_Changes:_

- [x] [#719](https://github.com/kubernetes/ingress/pull/719) Setting upstream vhost for nginx.
- [x] [#1321](https://github.com/kubernetes/ingress/pull/1321) Enable keepalive in upstreams
- [x] [#1322](https://github.com/kubernetes/ingress/pull/1322) parse real ip
- [x] [#1323](https://github.com/kubernetes/ingress/pull/1323) use $the_real_ip for rate limit whitelist
- [x] [#1326](https://github.com/kubernetes/ingress/pull/1326) Pass headers from the custom error backend
- [x] [#1328](https://github.com/kubernetes/ingress/pull/1328) update deprecated interface
- [x] [#1329](https://github.com/kubernetes/ingress/pull/1329) add example for nginx-ingress
- [x] [#1330](https://github.com/kubernetes/ingress/pull/1330) Increase coverage in template.go for nginx controller
- [x] [#1335](https://github.com/kubernetes/ingress/pull/1335) Configurable proxy_request_buffering per location..
- [x] [#1338](https://github.com/kubernetes/ingress/pull/1338) Fix multiple leader election
- [x] [#1339](https://github.com/kubernetes/ingress/pull/1339) Enable status port listening in all interfaces
- [x] [#1340](https://github.com/kubernetes/ingress/pull/1340) Update sha256sum of nginx substitutions
- [x] [#1341](https://github.com/kubernetes/ingress/pull/1341) Fix typos
- [x] [#1345](https://github.com/kubernetes/ingress/pull/1345) refactor controllers.go
- [x] [#1349](https://github.com/kubernetes/ingress/pull/1349) Force reload if a secret is updated
- [x] [#1363](https://github.com/kubernetes/ingress/pull/1363) Fix proxy request buffering default configuration
- [x] [#1365](https://github.com/kubernetes/ingress/pull/1365) Fix equals comparsion returing False if both objects have nil Targets or Services.
- [x] [#1367](https://github.com/kubernetes/ingress/pull/1367) Fix typos
- [x] [#1379](https://github.com/kubernetes/ingress/pull/1379) Fix catch all upstream server
- [x] [#1380](https://github.com/kubernetes/ingress/pull/1380) Cleanup
- [x] [#1381](https://github.com/kubernetes/ingress/pull/1381) Refactor X-Forwarded-\* headers
- [x] [#1382](https://github.com/kubernetes/ingress/pull/1382) Cleanup
- [x] [#1387](https://github.com/kubernetes/ingress/pull/1387) Improve resource usage in nginx controller
- [x] [#1392](https://github.com/kubernetes/ingress/pull/1392) Avoid issues with goroutines updating fields
- [x] [#1393](https://github.com/kubernetes/ingress/pull/1393) Limit the number of goroutines used for the update of ingress status
- [x] [#1394](https://github.com/kubernetes/ingress/pull/1394) Improve equals
- [x] [#1402](https://github.com/kubernetes/ingress/pull/1402) fix error when cert or key is nil
- [x] [#1403](https://github.com/kubernetes/ingress/pull/1403) Added tls ports to rbac nginx ingress controller and service
- [x] [#1404](https://github.com/kubernetes/ingress/pull/1404) Use nginx default value for SSLECDHCurve
- [x] [#1411](https://github.com/kubernetes/ingress/pull/1411) Add more descriptive logging in certificate loading
- [x] [#1412](https://github.com/kubernetes/ingress/pull/1412) Correct Error Handling to avoid panics and add more logging to template
- [x] [#1413](https://github.com/kubernetes/ingress/pull/1413) Validate external names
- [x] [#1418](https://github.com/kubernetes/ingress/pull/1418) Fix links after design proposals move
- [x] [#1419](https://github.com/kubernetes/ingress/pull/1419) Remove duplicated ingress check code
- [x] [#1420](https://github.com/kubernetes/ingress/pull/1420) Process queue items by time window
- [x] [#1423](https://github.com/kubernetes/ingress/pull/1423) Fix cast error
- [x] [#1424](https://github.com/kubernetes/ingress/pull/1424) Allow overriding the tag and registry
- [x] [#1426](https://github.com/kubernetes/ingress/pull/1426) Enhance Certificate Logging and Clearup Mutual Auth Docs
- [x] [#1430](https://github.com/kubernetes/ingress/pull/1430) Add support for proxy protocol decoding and encoding in TCP services
- [x] [#1434](https://github.com/kubernetes/ingress/pull/1434) Fix exec of readSecrets
- [x] [#1435](https://github.com/kubernetes/ingress/pull/1435) Add header to upstream server for external authentication
- [x] [#1438](https://github.com/kubernetes/ingress/pull/1438) Do not intercept errors from the custom error service
- [x] [#1439](https://github.com/kubernetes/ingress/pull/1439) Nginx master process killed thus no further reloads
- [x] [#1440](https://github.com/kubernetes/ingress/pull/1440) Kill worker processes to allow the restart of nginx
- [x] [#1445](https://github.com/kubernetes/ingress/pull/1445) Updated godeps
- [x] [#1450](https://github.com/kubernetes/ingress/pull/1450) Fix links
- [x] [#1451](https://github.com/kubernetes/ingress/pull/1451) Add example of server-snippet
- [x] [#1452](https://github.com/kubernetes/ingress/pull/1452) Fix sync of secrets (kube lego)
- [x] [#1454](https://github.com/kubernetes/ingress/pull/1454) Allow custom global configuration at multiple levels

_Documentation:_

- [x] [#1400](https://github.com/kubernetes/ingress/pull/1400) Fix ConfigMap link in doc
- [x] [#1422](https://github.com/kubernetes/ingress/pull/1422) Add docs for opentracing
- [x] [#1441](https://github.com/kubernetes/ingress/pull/1441) Improve custom error pages doc
- [x] [#1442](https://github.com/kubernetes/ingress/pull/1442) Opentracing docs
- [x] [#1446](https://github.com/kubernetes/ingress/pull/1446) Add custom timeout annotations doc

### 0.9-beta.13

**Image:** `gcr.io/google_containers/nginx-ingress-controller:0.9.0-beta.13`

_New Features:_

- NGINX 1.3.5
- New flag to disable node listing
- Custom X-Forwarder-Header (CloudFlare uses `CF-Connecting-IP` as header)
- Custom error page in Client Certificate Authentication

_Changes:_

- [x] [#1272](https://github.com/kubernetes/ingress/pull/1272) Delete useless statement
- [x] [#1277](https://github.com/kubernetes/ingress/pull/1277) Add indent for nginx.conf
- [x] [#1278](https://github.com/kubernetes/ingress/pull/1278) Add proxy-pass-params annotation and Backend field
- [x] [#1282](https://github.com/kubernetes/ingress/pull/1282) Fix nginx stats
- [x] [#1288](https://github.com/kubernetes/ingress/pull/1288) Allow PATCH in enable-cors
- [x] [#1290](https://github.com/kubernetes/ingress/pull/1290) Add flag to disabling node listing
- [x] [#1293](https://github.com/kubernetes/ingress/pull/1293) Adds support for error page in Client Certificate Authentication
- [x] [#1308](https://github.com/kubernetes/ingress/pull/1308) A trivial typo in config
- [x] [#1310](https://github.com/kubernetes/ingress/pull/1310) Refactoring nginx configuration configmap
- [x] [#1311](https://github.com/kubernetes/ingress/pull/1311) Enable nginx async writes
- [x] [#1312](https://github.com/kubernetes/ingress/pull/1312) Allow custom forwarded for header
- [x] [#1313](https://github.com/kubernetes/ingress/pull/1313) Fix eol in nginx template
- [x] [#1315](https://github.com/kubernetes/ingress/pull/1315) Fix nginx custom error pages

_Documentation:_

- [x] [#1270](https://github.com/kubernetes/ingress/pull/1270) add missing yamls in controllers/nginx
- [x] [#1276](https://github.com/kubernetes/ingress/pull/1276) Link rbac sample from deployment docs
- [x] [#1291](https://github.com/kubernetes/ingress/pull/1291) fix link to conformance suite
- [x] [#1295](https://github.com/kubernetes/ingress/pull/1295) fix README of nginx-ingress-controller
- [x] [#1299](https://github.com/kubernetes/ingress/pull/1299) fix two doc issues in nginx/README
- [x] [#1306](https://github.com/kubernetes/ingress/pull/1306) Fix kubeconfig example for nginx deployment

### 0.9-beta.12

**Image:** `gcr.io/google_containers/nginx-ingress-controller:0.9.0-beta.12`

_Breaking changes:_

- SSL passthrough is disabled by default. To enable the feature use `--enable-ssl-passthrough`

_New Features:_

- Support for arm64
- New flags to customize listen ports
- Per minute rate limiting
- Rate limit whitelist
- Configuration of nginx worker timeout (to avoid zombie nginx workers processes)
- Redirects from non-www to www
- Custom default backend (per Ingress)
- Graceful shutdown for NGINX

_Changes:_

- [x] [#977](https://github.com/kubernetes/ingress/pull/977) Add sort-backends command line option
- [x] [#981](https://github.com/kubernetes/ingress/pull/981) Add annotation to allow use of service ClusterIP for NGINX upstream.
- [x] [#991](https://github.com/kubernetes/ingress/pull/991) Remove secret sync loop
- [x] [#992](https://github.com/kubernetes/ingress/pull/992) Check errors generating pem files
- [x] [#993](https://github.com/kubernetes/ingress/pull/993) Fix the sed command to work on macOS
- [x] [#1013](https://github.com/kubernetes/ingress/pull/1013) The fields of vtsDate are unified in the form of plural
- [x] [#1025](https://github.com/kubernetes/ingress/pull/1025) Fix file watch
- [x] [#1027](https://github.com/kubernetes/ingress/pull/1027) Lint code
- [x] [#1031](https://github.com/kubernetes/ingress/pull/1031) Change missing secret name log level to V(3)
- [x] [#1032](https://github.com/kubernetes/ingress/pull/1032) Alternative syncSecret approach #1030
- [x] [#1042](https://github.com/kubernetes/ingress/pull/1042) Add function to allow custom values in Ingress status
- [x] [#1043](https://github.com/kubernetes/ingress/pull/1043) Return reference to object providing Endpoint
- [x] [#1046](https://github.com/kubernetes/ingress/pull/1046) Add field FileSHA in BasicDigest struct
- [x] [#1058](https://github.com/kubernetes/ingress/pull/1058) add per minute rate limiting
- [x] [#1060](https://github.com/kubernetes/ingress/pull/1060) Update fsnotify dependency to fix arm64 issue
- [x] [#1065](https://github.com/kubernetes/ingress/pull/1065) Add more descriptive steps in Dev Documentation
- [x] [#1073](https://github.com/kubernetes/ingress/pull/1073) Release nginx-slim 0.22
- [x] [#1074](https://github.com/kubernetes/ingress/pull/1074) Remove lua and use fastcgi to render errors
- [x] [#1075](https://github.com/kubernetes/ingress/pull/1075) (feat/ #374) support proxy timeout
- [x] [#1076](https://github.com/kubernetes/ingress/pull/1076) Add more ssl test cases
- [x] [#1078](https://github.com/kubernetes/ingress/pull/1078) fix the same udp port and tcp port, update nginx.conf error
- [x] [#1080](https://github.com/kubernetes/ingress/pull/1080) Disable platform s390x
- [x] [#1081](https://github.com/kubernetes/ingress/pull/1081) Spit Static check and Coverage in diff Stages of Travis CI
- [x] [#1082](https://github.com/kubernetes/ingress/pull/1082) Fix build tasks
- [x] [#1087](https://github.com/kubernetes/ingress/pull/1087) Release nginx-slim 0.23
- [x] [#1088](https://github.com/kubernetes/ingress/pull/1088) Configure nginx worker timeout
- [x] [#1089](https://github.com/kubernetes/ingress/pull/1089) Update nginx to 1.13.4
- [x] [#1098](https://github.com/kubernetes/ingress/pull/1098) Exposing the event recorder to allow other controllers to create events
- [x] [#1102](https://github.com/kubernetes/ingress/pull/1102) Fix lose SSL Passthrough
- [x] [#1104](https://github.com/kubernetes/ingress/pull/1104) Simplify verification of hostname in ssl certificates
- [x] [#1109](https://github.com/kubernetes/ingress/pull/1109) Cleanup remote address in nginx template
- [x] [#1110](https://github.com/kubernetes/ingress/pull/1110) Fix Endpoint comparison
- [x] [#1118](https://github.com/kubernetes/ingress/pull/1118) feat(#733)Support nginx bandwidth control
- [x] [#1124](https://github.com/kubernetes/ingress/pull/1124) check fields len in dns.go
- [x] [#1130](https://github.com/kubernetes/ingress/pull/1130) Update nginx.go
- [x] [#1134](https://github.com/kubernetes/ingress/pull/1134) replace deprecated interface with versioned ones
- [x] [#1136](https://github.com/kubernetes/ingress/pull/1136) Fix status update - changed in #1074
- [x] [#1138](https://github.com/kubernetes/ingress/pull/1138) update nginx.go: performance improve
- [x] [#1139](https://github.com/kubernetes/ingress/pull/1139) Fix Todo:convert sequence to table
- [x] [#1162](https://github.com/kubernetes/ingress/pull/1162) Optimize CI build time
- [x] [#1164](https://github.com/kubernetes/ingress/pull/1164) Use variable request_uri as redirect after auth
- [x] [#1179](https://github.com/kubernetes/ingress/pull/1179) Fix sticky upstream not used when enable rewrite
- [x] [#1184](https://github.com/kubernetes/ingress/pull/1184) Add support for temporal and permanent redirects
- [x] [#1185](https://github.com/kubernetes/ingress/pull/1185) Add more info about Server-Alias usage
- [x] [#1186](https://github.com/kubernetes/ingress/pull/1186) Add annotation for client-body-buffer-size per location
- [x] [#1190](https://github.com/kubernetes/ingress/pull/1190) Add flag to disable SSL passthrough
- [x] [#1193](https://github.com/kubernetes/ingress/pull/1193) fix broken link
- [x] [#1198](https://github.com/kubernetes/ingress/pull/1198) Add option for specific scheme for base url
- [x] [#1202](https://github.com/kubernetes/ingress/pull/1202) formatIP issue
- [x] [#1203](https://github.com/kubernetes/ingress/pull/1203) NGINX not reloading correctly
- [x] [#1204](https://github.com/kubernetes/ingress/pull/1204) Fix template error
- [x] [#1205](https://github.com/kubernetes/ingress/pull/1205) Add initial sync of secrets
- [x] [#1206](https://github.com/kubernetes/ingress/pull/1206) Update ssl-passthrough docs
- [x] [#1207](https://github.com/kubernetes/ingress/pull/1207) delete broken link
- [x] [#1208](https://github.com/kubernetes/ingress/pull/1208) fix some typo
- [x] [#1210](https://github.com/kubernetes/ingress/pull/1210) add rate limit whitelist
- [x] [#1215](https://github.com/kubernetes/ingress/pull/1215) Replace base64 encoding with random uuid
- [x] [#1218](https://github.com/kubernetes/ingress/pull/1218) Trivial fixes in core/pkg/net
- [x] [#1219](https://github.com/kubernetes/ingress/pull/1219) keep zones unique per ingress resource
- [x] [#1221](https://github.com/kubernetes/ingress/pull/1221) Move certificate authentication from location to server
- [x] [#1223](https://github.com/kubernetes/ingress/pull/1223) Add doc for non-www to www annotation
- [x] [#1224](https://github.com/kubernetes/ingress/pull/1224) refactor rate limit whitelist
- [x] [#1226](https://github.com/kubernetes/ingress/pull/1226) Remove useless variable in nginx.tmpl
- [x] [#1227](https://github.com/kubernetes/ingress/pull/1227) Update annotations doc with base-url-scheme
- [x] [#1233](https://github.com/kubernetes/ingress/pull/1233) Fix ClientBodyBufferSize annotation
- [x] [#1234](https://github.com/kubernetes/ingress/pull/1234) Lint code
- [x] [#1235](https://github.com/kubernetes/ingress/pull/1235) Fix Equal comparison
- [x] [#1236](https://github.com/kubernetes/ingress/pull/1236) Add Validation for Client Body Buffer Size
- [x] [#1238](https://github.com/kubernetes/ingress/pull/1238) Add support for 'client_body_timeout' and 'client_header_timeout'
- [x] [#1239](https://github.com/kubernetes/ingress/pull/1239) Add flags to customize listen ports and detect port collisions
- [x] [#1243](https://github.com/kubernetes/ingress/pull/1243) Add support for access-log-path and error-log-path
- [x] [#1244](https://github.com/kubernetes/ingress/pull/1244) Add custom default backend annotation
- [x] [#1246](https://github.com/kubernetes/ingress/pull/1246) Add additional headers when custom default backend is used
- [x] [#1247](https://github.com/kubernetes/ingress/pull/1247) Make Ingress annotations available in template
- [x] [#1248](https://github.com/kubernetes/ingress/pull/1248) Improve nginx controller performance
- [x] [#1254](https://github.com/kubernetes/ingress/pull/1254) fix Type transform panic
- [x] [#1257](https://github.com/kubernetes/ingress/pull/1257) Graceful shutdown for Nginx
- [x] [#1261](https://github.com/kubernetes/ingress/pull/1261) Add support for 'worker-shutdown-timeout'

_Documentation:_

- [x] [#976](https://github.com/kubernetes/ingress/pull/976) Update annotations doc
- [x] [#979](https://github.com/kubernetes/ingress/pull/979) Missing auth example
- [x] [#980](https://github.com/kubernetes/ingress/pull/980) Add nginx basic auth example
- [x] [#1001](https://github.com/kubernetes/ingress/pull/1001) examples/nginx/rbac: Give access to own namespace
- [x] [#1005](https://github.com/kubernetes/ingress/pull/1005) Update configuration.md
- [x] [#1018](https://github.com/kubernetes/ingress/pull/1018) add docs for `proxy-set-headers` and `add-headers`
- [x] [#1038](https://github.com/kubernetes/ingress/pull/1038) typo / spelling in README.md
- [x] [#1039](https://github.com/kubernetes/ingress/pull/1039) typo in examples/tcp/nginx/README.md
- [x] [#1049](https://github.com/kubernetes/ingress/pull/1049) Fix config name in the example.
- [x] [#1054](https://github.com/kubernetes/ingress/pull/1054) Fix link to UDP example
- [x] [#1084](https://github.com/kubernetes/ingress/pull/1084) (issue #310)Fix some broken link
- [x] [#1103](https://github.com/kubernetes/ingress/pull/1103) Add GoDoc Widget
- [x] [#1105](https://github.com/kubernetes/ingress/pull/1105) Make Readme file more readable
- [x] [#1106](https://github.com/kubernetes/ingress/pull/1106) Update annotations.md
- [x] [#1107](https://github.com/kubernetes/ingress/pull/1107) Fix Broken Link
- [x] [#1119](https://github.com/kubernetes/ingress/pull/1119) fix typos in controllers/nginx/README.md
- [x] [#1122](https://github.com/kubernetes/ingress/pull/1122) Fix broken link
- [x] [#1131](https://github.com/kubernetes/ingress/pull/1131) Add short help doc in configuration for nginx limit rate
- [x] [#1143](https://github.com/kubernetes/ingress/pull/1143) Minor Typo Fix
- [x] [#1144](https://github.com/kubernetes/ingress/pull/1144) Minor Typo fix
- [x] [#1145](https://github.com/kubernetes/ingress/pull/1145) Minor Typo fix
- [x] [#1146](https://github.com/kubernetes/ingress/pull/1146) Fix Minor Typo in Readme
- [x] [#1147](https://github.com/kubernetes/ingress/pull/1147) Minor Typo Fix
- [x] [#1148](https://github.com/kubernetes/ingress/pull/1148) Minor Typo Fix in Getting-Started.md
- [x] [#1149](https://github.com/kubernetes/ingress/pull/1149) Fix Minor Typo in TLS authentication
- [x] [#1150](https://github.com/kubernetes/ingress/pull/1150) Fix Minor Typo in Customize the HAProxy configuration
- [x] [#1151](https://github.com/kubernetes/ingress/pull/1151) Fix Minor Typo in customization custom-template
- [x] [#1152](https://github.com/kubernetes/ingress/pull/1152) Fix minor typo in HAProxy Multi TLS certificate termination
- [x] [#1153](https://github.com/kubernetes/ingress/pull/1153) Fix minor typo in Multi TLS certificate termination
- [x] [#1154](https://github.com/kubernetes/ingress/pull/1154) Fix minor typo in Role Based Access Control
- [x] [#1155](https://github.com/kubernetes/ingress/pull/1155) Fix minor typo in TCP loadbalancing
- [x] [#1156](https://github.com/kubernetes/ingress/pull/1156) Fix minor typo in UDP loadbalancing
- [x] [#1157](https://github.com/kubernetes/ingress/pull/1157) Fix minor typos in Prerequisites
- [x] [#1158](https://github.com/kubernetes/ingress/pull/1158) Fix minor typo in Ingress examples
- [x] [#1159](https://github.com/kubernetes/ingress/pull/1159) Fix minor typos in Ingress admin guide
- [x] [#1160](https://github.com/kubernetes/ingress/pull/1160) Fix a broken href and typo in Ingress FAQ
- [x] [#1165](https://github.com/kubernetes/ingress/pull/1165) Update CONTRIBUTING.md
- [x] [#1168](https://github.com/kubernetes/ingress/pull/1168) finx link to running-locally.md
- [x] [#1170](https://github.com/kubernetes/ingress/pull/1170) Update dead link in nginx/HTTPS section
- [x] [#1172](https://github.com/kubernetes/ingress/pull/1172) Update README.md
- [x] [#1173](https://github.com/kubernetes/ingress/pull/1173) Update admin.md
- [x] [#1174](https://github.com/kubernetes/ingress/pull/1174) fix several titles
- [x] [#1177](https://github.com/kubernetes/ingress/pull/1177) fix typos
- [x] [#1188](https://github.com/kubernetes/ingress/pull/1188) Fix minor typo
- [x] [#1189](https://github.com/kubernetes/ingress/pull/1189) Fix sign in URL redirect parameter
- [x] [#1192](https://github.com/kubernetes/ingress/pull/1192) Update README.md
- [x] [#1195](https://github.com/kubernetes/ingress/pull/1195) Update troubleshooting.md
- [x] [#1196](https://github.com/kubernetes/ingress/pull/1196) Update README.md
- [x] [#1209](https://github.com/kubernetes/ingress/pull/1209) Update README.md
- [x] [#1085](https://github.com/kubernetes/ingress/pull/1085) Fix ConfigMap's namespace in custom configuration example for nginx
- [x] [#1142](https://github.com/kubernetes/ingress/pull/1142) Fix typo in multiple docs
- [x] [#1228](https://github.com/kubernetes/ingress/pull/1228) Update release doc in getting-started.md
- [x] [#1230](https://github.com/kubernetes/ingress/pull/1230) Update godep guide link

### 0.9-beta.11

**Image:** `gcr.io/google_containers/nginx-ingress-controller:0.9.0-beta.11`

Fixes NGINX [CVE-2017-7529](http://cve.mitre.org/cgi-bin/cvename.cgi?name=CVE-2017-7529)

_Changes:_

- [x] [#659](https://github.com/kubernetes/ingress/pull/659) [nginx] TCP configmap should allow listen proxy_protocol per service
- [x] [#730](https://github.com/kubernetes/ingress/pull/730) Add support for add_headers
- [x] [#808](https://github.com/kubernetes/ingress/pull/808) HTTP->HTTPS redirect does not work with use-proxy-protocol: "true"
- [x] [#921](https://github.com/kubernetes/ingress/pull/921) Make proxy-real-ip-cidr a comma separated list
- [x] [#930](https://github.com/kubernetes/ingress/pull/930) Add support for proxy protocol in TCP services
- [x] [#933](https://github.com/kubernetes/ingress/pull/933) Lint code
- [x] [#937](https://github.com/kubernetes/ingress/pull/937) Fix lint code errors
- [x] [#940](https://github.com/kubernetes/ingress/pull/940) Sets parameters for a shared memory zone of limit_conn_zone
- [x] [#949](https://github.com/kubernetes/ingress/pull/949) fix nginx version to 1.13.3 to fix integer overflow
- [x] [#956](https://github.com/kubernetes/ingress/pull/956) Simplify handling of ssl certificates
- [x] [#958](https://github.com/kubernetes/ingress/pull/958) Release ubuntu-slim:0.13
- [x] [#959](https://github.com/kubernetes/ingress/pull/959) Release nginx-slim 0.21
- [x] [#960](https://github.com/kubernetes/ingress/pull/960) Update nginx in ingress controller
- [x] [#964](https://github.com/kubernetes/ingress/pull/964) Support for proxy_headers_hash_bucket_size and proxy_headers_hash_max_size
- [x] [#966](https://github.com/kubernetes/ingress/pull/966) Fix error checking for pod name & NS
- [x] [#967](https://github.com/kubernetes/ingress/pull/967) Fix runningAddresses typo
- [x] [#968](https://github.com/kubernetes/ingress/pull/968) Fix missing hyphen in yaml for nginx RBAC example
- [x] [#973](https://github.com/kubernetes/ingress/pull/973) check number of servers in configuration comparator

### 0.9-beta.10

**Image:** `gcr.io/google_containers/nginx-ingress-controller:0.9.0-beta.10`

Fix release 0.9-beta.9

### 0.9-beta.9

**Image:** `gcr.io/google_containers/nginx-ingress-controller:0.9.0-beta.9`

_New Features:_

- Add support for arm and ppc64le

_Changes:_

- [x] [#548](https://github.com/kubernetes/ingress/pull/548) nginx: support multidomain certificates
- [x] [#620](https://github.com/kubernetes/ingress/pull/620) [nginx] Listening ports are not configurable, so ingress can't be run multiple times per node when using CNI
- [x] [#648](https://github.com/kubernetes/ingress/pull/648) publish-service argument isn't honored when ELB is internal only facing.
- [x] [#833](https://github.com/kubernetes/ingress/pull/833) WIP: Avoid reloads implementing Equals in structs
- [x] [#838](https://github.com/kubernetes/ingress/pull/838) Feature request: Add ingress annotation to enable upstream "keepalive" option
- [x] [#844](https://github.com/kubernetes/ingress/pull/844) ingress annotations affinity is not working
- [x] [#862](https://github.com/kubernetes/ingress/pull/862) Avoid reloads implementing Equaler interface
- [x] [#864](https://github.com/kubernetes/ingress/pull/864) Remove dead code
- [x] [#868](https://github.com/kubernetes/ingress/pull/868) Lint nginx code
- [x] [#871](https://github.com/kubernetes/ingress/pull/871) Add feature to allow sticky sessions per location
- [x] [#873](https://github.com/kubernetes/ingress/pull/873) Update README.md
- [x] [#876](https://github.com/kubernetes/ingress/pull/876) Add information about nginx controller flags
- [x] [#878](https://github.com/kubernetes/ingress/pull/878) Update go to 1.8.3
- [x] [#881](https://github.com/kubernetes/ingress/pull/881) Option to not remove loadBalancer status record?
- [x] [#882](https://github.com/kubernetes/ingress/pull/882) Add flag to skip the update of Ingress status on shutdown
- [x] [#885](https://github.com/kubernetes/ingress/pull/885) Don't use $proxy_protocol var which may be undefined.
- [x] [#886](https://github.com/kubernetes/ingress/pull/886) Add support for SubjectAltName in SSL certificates
- [x] [#888](https://github.com/kubernetes/ingress/pull/888) Update nginx-slim to 0.19
- [x] [#889](https://github.com/kubernetes/ingress/pull/889) Add PHOST to backend
- [x] [#890](https://github.com/kubernetes/ingress/pull/890) Improve variable configuration for source IP address
- [x] [#892](https://github.com/kubernetes/ingress/pull/892) Add upstream keepalive connections cache
- [x] [#897](https://github.com/kubernetes/ingress/pull/897) Update outdated ingress resource link
- [x] [#898](https://github.com/kubernetes/ingress/pull/898) add error check right when reload nginx fail
- [x] [#899](https://github.com/kubernetes/ingress/pull/899) Fix nginx error check
- [x] [#900](https://github.com/kubernetes/ingress/pull/900) After #862 changes in the configmap do not trigger a reload
- [x] [#901](https://github.com/kubernetes/ingress/pull/901) [doc] Update NGinX status port to 18080
- [x] [#902](https://github.com/kubernetes/ingress/pull/902) Always reload after a change in the configuration
- [x] [#904](https://github.com/kubernetes/ingress/pull/904) Fix nginx sticky sessions
- [x] [#906](https://github.com/kubernetes/ingress/pull/906) Fix race condition with closed channels
- [x] [#907](https://github.com/kubernetes/ingress/pull/907) nginx/proxy: allow specifying next upstream behaviour
- [x] [#910](https://github.com/kubernetes/ingress/pull/910) Feature request: use `X-Forwarded-Host` from the reverse proxy before
- [x] [#911](https://github.com/kubernetes/ingress/pull/911) Improve X-Forwarded-Host support
- [x] [#915](https://github.com/kubernetes/ingress/pull/915) Release nginx-slim 0.20
- [x] [#916](https://github.com/kubernetes/ingress/pull/916) Add arm and ppc64le support
- [x] [#919](https://github.com/kubernetes/ingress/pull/919) Apply the 'ssl-redirect' annotation per-location
- [x] [#922](https://github.com/kubernetes/ingress/pull/922) Add example of TLS termination using a classic ELB

### 0.9-beta.8

**Image:** `gcr.io/google_containers/nginx-ingress-controller:0.9.0-beta.8`

_Changes:_

- [x] [#761](https://github.com/kubernetes/ingress/pull/761) NGINX TCP Ingresses do not bind on IPv6
- [x] [#850](https://github.com/kubernetes/ingress/pull/850) Fix IPv6 UDP stream section
- [x] [#851](https://github.com/kubernetes/ingress/pull/851) ensure private key and certificate match
- [x] [#852](https://github.com/kubernetes/ingress/pull/852) Don't expose certificate metrics for default server
- [x] [#846](https://github.com/kubernetes/ingress/pull/846) Match ServicePort to Endpoints by Name
- [x] [#854](https://github.com/kubernetes/ingress/pull/854) Document log-format-stream and log-format-upstream
- [x] [#847](https://github.com/kubernetes/ingress/pull/847) fix semicolon
- [x] [#848](https://github.com/kubernetes/ingress/pull/848) Add metric "ssl certificate expiration"
- [x] [#839](https://github.com/kubernetes/ingress/pull/839) "No endpoints" issue
- [x] [#845](https://github.com/kubernetes/ingress/pull/845) Fix no endpoints issue when named ports are used
- [x] [#822](https://github.com/kubernetes/ingress/pull/822) Release ubuntu-slim 0.11
- [x] [#824](https://github.com/kubernetes/ingress/pull/824) Update nginx-slim to 0.18
- [x] [#823](https://github.com/kubernetes/ingress/pull/823) Release nginx-slim 0.18
- [x] [#827](https://github.com/kubernetes/ingress/pull/827) Introduce working example of nginx controller with rbac
- [x] [#835](https://github.com/kubernetes/ingress/pull/835) Make log format json escaping configurable
- [x] [#843](https://github.com/kubernetes/ingress/pull/843) Avoid setting maximum number of open file descriptors lower than 1024
- [x] [#837](https://github.com/kubernetes/ingress/pull/837) Cleanup interface
- [x] [#836](https://github.com/kubernetes/ingress/pull/836) Make log format json escaping configurable
- [x] [#828](https://github.com/kubernetes/ingress/pull/828) Wrap IPv6 endpoints in []
- [x] [#821](https://github.com/kubernetes/ingress/pull/821) nginx-ingress: occasional 503 Service Temporarily Unavailable
- [x] [#829](https://github.com/kubernetes/ingress/pull/829) feat(template): wrap IPv6 addresses in []
- [x] [#786](https://github.com/kubernetes/ingress/pull/786) Update echoserver image version in examples
- [x] [#825](https://github.com/kubernetes/ingress/pull/825) Create or delete ingress based on class annotation
- [x] [#790](https://github.com/kubernetes/ingress/pull/790) #789 removing duplicate X-Real-IP header
- [x] [#792](https://github.com/kubernetes/ingress/pull/792) Avoid checking if the controllers are synced
- [x] [#798](https://github.com/kubernetes/ingress/pull/798) nginx: RBAC for leader election
- [x] [#799](https://github.com/kubernetes/ingress/pull/799) could not build variables_hash
- [x] [#809](https://github.com/kubernetes/ingress/pull/809) Fix dynamic variable name
- [x] [#804](https://github.com/kubernetes/ingress/pull/804) Fix #798 - RBAC for leader election
- [x] [#806](https://github.com/kubernetes/ingress/pull/806) fix ingress rbac roles
- [x] [#811](https://github.com/kubernetes/ingress/pull/811) external auth - proxy_pass_request_body off + big bodies give 500/413
- [x] [#785](https://github.com/kubernetes/ingress/pull/785) Publish echoheader image
- [x] [#813](https://github.com/kubernetes/ingress/pull/813) Added client_max_body_size to authPath location
- [x] [#814](https://github.com/kubernetes/ingress/pull/814) rbac-nginx: resourceNames cannot filter create verb
- [x] [#774](https://github.com/kubernetes/ingress/pull/774) Add IPv6 support in TCP and UDP stream section
- [x] [#784](https://github.com/kubernetes/ingress/pull/784) Allow customization of variables hash tables
- [x] [#782](https://github.com/kubernetes/ingress/pull/782) Set "proxy_pass_header Server;"
- [x] [#783](https://github.com/kubernetes/ingress/pull/783) nginx/README.md: clarify app-root and fix example hyperlink
- [x] [#787](https://github.com/kubernetes/ingress/pull/787) Add setting to allow returning the Server header from the backend

### 0.9-beta.7

**Image:** `gcr.io/google_containers/nginx-ingress-controller:0.9.0-beta.7`

_Changes:_

- [x] [#777](https://github.com/kubernetes/ingress/pull/777) Update sniff parser to fix index out of bound error

### 0.9-beta.6

**Image:** `gcr.io/google_containers/nginx-ingress-controller:0.9.0-beta.6`

_Changes:_

- [x] [#647](https://github.com/kubernetes/ingress/pull/647) ingress.class enhancement for debugging.
- [x] [#708](https://github.com/kubernetes/ingress/pull/708) ingress losing real source IP when tls enabled
- [x] [#760](https://github.com/kubernetes/ingress/pull/760) Change recorder event scheme
- [x] [#704](https://github.com/kubernetes/ingress/pull/704) fix nginx reload flags '-c'
- [x] [#757](https://github.com/kubernetes/ingress/pull/757) Replace use of endpoints as locks with configmap
- [x] [#752](https://github.com/kubernetes/ingress/pull/752) nginx ingress header config backwards
- [x] [#756](https://github.com/kubernetes/ingress/pull/756) Fix bad variable assignment in template nginx
- [x] [#729](https://github.com/kubernetes/ingress/pull/729) Release nginx-slim 0.17
- [x] [#755](https://github.com/kubernetes/ingress/pull/755) Fix server name hash maxSize default value
- [x] [#741](https://github.com/kubernetes/ingress/pull/741) Update golang dependencies
- [x] [#749](https://github.com/kubernetes/ingress/pull/749) Remove service annotation for namedPorts
- [x] [#740](https://github.com/kubernetes/ingress/pull/740) Refactoring whitelist source IP verification
- [x] [#734](https://github.com/kubernetes/ingress/pull/734) Specify nginx image arch
- [x] [#728](https://github.com/kubernetes/ingress/pull/728) Update nginx image
- [x] [#723](https://github.com/kubernetes/ingress/pull/723) update readme about vts metrics
- [x] [#726](https://github.com/kubernetes/ingress/pull/726) Release ubuntu-slim 0.10
- [x] [#727](https://github.com/kubernetes/ingress/pull/727) [nginx] whitelist-source-range doesn’t work on ssl port
- [x] [#709](https://github.com/kubernetes/ingress/pull/709) Add config for X-Forwarded-For trust
- [x] [#679](https://github.com/kubernetes/ingress/pull/679) add getenv
- [x] [#680](https://github.com/kubernetes/ingress/pull/680) nginx/pkg/config: delete unuseful variable
- [x] [#716](https://github.com/kubernetes/ingress/pull/716) Add secure-verify-ca-secret annotation
- [x] [#722](https://github.com/kubernetes/ingress/pull/722) Remove go-reap and use tini as process reaper
- [x] [#725](https://github.com/kubernetes/ingress/pull/725) Add keepalive_requests and client_body_buffer_size options
- [x] [#724](https://github.com/kubernetes/ingress/pull/724) change the directory of default-backend.yaml
- [x] [#656](https://github.com/kubernetes/ingress/pull/656) Nginx Ingress Controller - Specify load balancing method
- [x] [#717](https://github.com/kubernetes/ingress/pull/717) delete unuseful variable
- [x] [#712](https://github.com/kubernetes/ingress/pull/712) Set $proxy_upstream_name before location directive
- [x] [#715](https://github.com/kubernetes/ingress/pull/715) Corrected annotation ex `signin-url` to `auth-url`
- [x] [#718](https://github.com/kubernetes/ingress/pull/718) nodeController sync
- [x] [#694](https://github.com/kubernetes/ingress/pull/694) SSL-Passthrough broken in beta.5
- [x] [#678](https://github.com/kubernetes/ingress/pull/678) Convert CN SSL Certificate to lowercase before comparison
- [x] [#690](https://github.com/kubernetes/ingress/pull/690) Fix IP in logs for https traffic
- [x] [#673](https://github.com/kubernetes/ingress/pull/673) Override load balancer alg view config map
- [x] [#675](https://github.com/kubernetes/ingress/pull/675) Use proxy-protocol to pass through source IP to nginx
- [x] [#707](https://github.com/kubernetes/ingress/pull/707) use nginx vts module version 0.1.14
- [x] [#702](https://github.com/kubernetes/ingress/pull/702) Document passing of ssl_client_cert to backend
- [x] [#688](https://github.com/kubernetes/ingress/pull/688) Add example of UDP loadbalancing
- [x] [#696](https://github.com/kubernetes/ingress/pull/696) [nginx] pass non-SNI TLS hello to default backend, Fixes #693
- [x] [#685](https://github.com/kubernetes/ingress/pull/685) Fix error in generated nginx.conf for optional hsts-preload

### 0.9-beta.5

**Image:** `gcr.io/google_containers/nginx-ingress-controller:0.9.0-beta.5`

_Changes:_

- [x] [#663](https://github.com/kubernetes/ingress/pull/663) Remove helper required in go < 1.8
- [x] [#662](https://github.com/kubernetes/ingress/pull/662) Add debug information about ingress class
- [x] [#661](https://github.com/kubernetes/ingress/pull/661) Avoid running nginx if the configuration file is empty
- [x] [#660](https://github.com/kubernetes/ingress/pull/660) Rollback queue refactoring
- [x] [#654](https://github.com/kubernetes/ingress/pull/654) Update go version to 1.8

### 0.9-beta.4

**Image:** `gcr.io/google_containers/nginx-ingress-controller:0.9.0-beta.4`

_New Features:_

- Add support for services of type ExternalName

_Changes:_

- [x] [#635](https://github.com/kubernetes/ingress/pull/635) Allow configuration of features underscores_in_headers and ignore_invalid_headers
- [x] [#633](https://github.com/kubernetes/ingress/pull/633) Fix lint errors
- [x] [#630](https://github.com/kubernetes/ingress/pull/630) Add example of TCP loadbalancing
- [x] [#629](https://github.com/kubernetes/ingress/pull/629) Add support for services of type ExternalName
- [x] [#624](https://github.com/kubernetes/ingress/pull/624) Compute server_names_hash_bucket_size correctly
- [x] [#615](https://github.com/kubernetes/ingress/pull/615) Process exited cleanly before we hit wait4
- [x] [#614](https://github.com/kubernetes/ingress/pull/614) Refactor nginx ssl passthrough
- [x] [#613](https://github.com/kubernetes/ingress/pull/613) Status leader election must consired the ingress class
- [x] [#607](https://github.com/kubernetes/ingress/pull/607) Allow custom server_names_hash_max_size & server_names_hash_bucket_size
- [x] [#601](https://github.com/kubernetes/ingress/pull/601) add a judgment
- [x] [#601](https://github.com/kubernetes/ingress/pull/600) Replace custom child reap code with go-reap
- [x] [#597](https://github.com/kubernetes/ingress/pull/599) Add flag to force namespace isolation
- [x] [#595](https://github.com/kubernetes/ingress/pull/595) Remove Host header from auth_request proxy configuration
- [x] [#588](https://github.com/kubernetes/ingress/pull/588) Read resolv.conf file just once
- [x] [#586](https://github.com/kubernetes/ingress/pull/586) Updated instructions to create an ingress controller build
- [x] [#583](https://github.com/kubernetes/ingress/pull/583) fixed lua_package_path in nginx.tmpl
- [x] [#580](https://github.com/kubernetes/ingress/pull/580) Updated faq for running multiple ingress controller
- [x] [#579](https://github.com/kubernetes/ingress/pull/579) Detect if the ingress controller is running with multiple replicas
- [x] [#578](https://github.com/kubernetes/ingress/pull/578) Set different listeners per protocol version
- [x] [#577](https://github.com/kubernetes/ingress/pull/577) Avoid zombie child processes
- [x] [#576](https://github.com/kubernetes/ingress/pull/576) Replace secret workqueue
- [x] [#568](https://github.com/kubernetes/ingress/pull/568) Revert merge annotations to the implicit root context
- [x] [#563](https://github.com/kubernetes/ingress/pull/563) Add option to disable hsts preload
- [x] [#560](https://github.com/kubernetes/ingress/pull/560) Fix intermittent misconfiguration of backend.secure and SessionAffinity
- [x] [#556](https://github.com/kubernetes/ingress/pull/556) Update nginx version and remove dumb-init
- [x] [#551](https://github.com/kubernetes/ingress/pull/551) Build namespace and ingress class as label
- [x] [#546](https://github.com/kubernetes/ingress/pull/546) Fix a couple of 'does not contains' typos
- [x] [#542](https://github.com/kubernetes/ingress/pull/542) Fix lint errors
- [x] [#540](https://github.com/kubernetes/ingress/pull/540) Add Backends.SSLPassthrough attribute
- [x] [#539](https://github.com/kubernetes/ingress/pull/539) Migrate to client-go
- [x] [#536](https://github.com/kubernetes/ingress/pull/536) add unit test cases for core/pkg/ingress/controller/backend_ssl
- [x] [#535](https://github.com/kubernetes/ingress/pull/535) Add test for ingress status update
- [x] [#532](https://github.com/kubernetes/ingress/pull/532) Add setting to configure ecdh curve
- [x] [#531](https://github.com/kubernetes/ingress/pull/531) Fix link to examples
- [x] [#530](https://github.com/kubernetes/ingress/pull/530) Fix link to custom nginx configuration
- [x] [#528](https://github.com/kubernetes/ingress/pull/528) Add reference to apiserver-host flag
- [x] [#527](https://github.com/kubernetes/ingress/pull/527) Add annotations to location of default backend (root context)
- [x] [#525](https://github.com/kubernetes/ingress/pull/525) Avoid negative values configuring the max number of open files
- [x] [#523](https://github.com/kubernetes/ingress/pull/523) Fix a typo in an error message
- [x] [#521](https://github.com/kubernetes/ingress/pull/521) nginx-ingress-controller is built twice by docker-build target
- [x] [#517](https://github.com/kubernetes/ingress/pull/517) Use whitelist-source-range from configmap when no annotation on ingress
- [x] [#516](https://github.com/kubernetes/ingress/pull/516) Convert WorkerProcesses setting to string to allow the value auto
- [x] [#512](https://github.com/kubernetes/ingress/pull/512) Fix typos regarding the ssl-passthrough annotation documentation
- [x] [#505](https://github.com/kubernetes/ingress/pull/505) add unit test cases for core/pkg/ingress/controller/annotations
- [x] [#503](https://github.com/kubernetes/ingress/pull/503) Add example for nginx in aws
- [x] [#502](https://github.com/kubernetes/ingress/pull/502) Add information about SSL Passthrough annotation
- [x] [#500](https://github.com/kubernetes/ingress/pull/500) Improve TLS secret configuration
- [x] [#498](https://github.com/kubernetes/ingress/pull/498) Proper enqueue a secret on the secret queue
- [x] [#493](https://github.com/kubernetes/ingress/pull/493) Update nginx and vts module
- [x] [#490](https://github.com/kubernetes/ingress/pull/490) Add unit test case for named_port
- [x] [#488](https://github.com/kubernetes/ingress/pull/488) Adds support for CORS on error responses and Authorization header
- [x] [#485](https://github.com/kubernetes/ingress/pull/485) Fix typo nginx configMap vts metrics customization
- [x] [#481](https://github.com/kubernetes/ingress/pull/481) Remove unnecessary quote in nginx log format
- [x] [#471](https://github.com/kubernetes/ingress/pull/471) prometheus scrape annotations
- [x] [#460](https://github.com/kubernetes/ingress/pull/460) add example of 'run multiple haproxy ingress controllers as a deployment'
- [x] [#459](https://github.com/kubernetes/ingress/pull/459) Add information about SSL certificates in the default log level
- [x] [#456](https://github.com/kubernetes/ingress/pull/456) Avoid upstreams with multiple servers with the same port
- [x] [#454](https://github.com/kubernetes/ingress/pull/454) Pass request port to real server
- [x] [#450](https://github.com/kubernetes/ingress/pull/450) fix nginx-tcp-and-udp on same port
- [x] [#446](https://github.com/kubernetes/ingress/pull/446) remove configmap validations
- [x] [#445](https://github.com/kubernetes/ingress/pull/445) Remove snakeoil certificate generation
- [x] [#442](https://github.com/kubernetes/ingress/pull/442) Fix a few bugs in the nginx-ingress-controller Makefile
- [x] [#441](https://github.com/kubernetes/ingress/pull/441) skip validation when configmap is empty
- [x] [#439](https://github.com/kubernetes/ingress/pull/439) Avoid a nil-reference when the temporary file cannot be created
- [x] [#438](https://github.com/kubernetes/ingress/pull/438) Improve English in error messages
- [x] [#437](https://github.com/kubernetes/ingress/pull/437) Reference constant

### 0.9-beta.3

**Image:** `gcr.io/google_containers/nginx-ingress-controller:0.9.0-beta.3`

_New Features:_

- Custom log formats using `log-format-upstream` directive in the configuration configmap.
- Force redirect to SSL using the annotation `ingress.kubernetes.io/force-ssl-redirect`
- Prometheus metric for VTS status module (transparent, just enable vts stats)
- Improved external authentication adding `ingress.kubernetes.io/auth-signin` annotation. Please check this [example](https://github.com/kubernetes/ingress/tree/main/examples/external-auth/nginx)

_Breaking changes:_

- `ssl-dh-param` configuration in configmap is now the name of a secret that contains the Diffie-Hellman key

_Changes:_

- [x] [#433](https://github.com/kubernetes/ingress/pull/433) close over the ingress variable or the last assignment will be used
- [x] [#424](https://github.com/kubernetes/ingress/pull/424) Manually sync secrets from certificate authentication annotations
- [x] [#423](https://github.com/kubernetes/ingress/pull/423) Scrap json metrics from nginx vts module when enabled
- [x] [#418](https://github.com/kubernetes/ingress/pull/418) Only update Ingress status for the configured class
- [x] [#415](https://github.com/kubernetes/ingress/pull/415) Improve external authentication docs
- [x] [#410](https://github.com/kubernetes/ingress/pull/410) Add support for "signin url"
- [x] [#409](https://github.com/kubernetes/ingress/pull/409) Allow custom http2 header sizes
- [x] [#408](https://github.com/kubernetes/ingress/pull/408) Review docs
- [x] [#406](https://github.com/kubernetes/ingress/pull/406) Add debug info and fix spelling
- [x] [#402](https://github.com/kubernetes/ingress/pull/402) allow specifying custom dh param
- [x] [#397](https://github.com/kubernetes/ingress/pull/397) Fix external auth
- [x] [#394](https://github.com/kubernetes/ingress/pull/394) Update README.md
- [x] [#392](https://github.com/kubernetes/ingress/pull/392) Fix http2 header size
- [x] [#391](https://github.com/kubernetes/ingress/pull/391) remove tmp nginx-diff files
- [x] [#390](https://github.com/kubernetes/ingress/pull/390) Fix RateLimit comment
- [x] [#385](https://github.com/kubernetes/ingress/pull/385) add Copyright
- [x] [#382](https://github.com/kubernetes/ingress/pull/382) Ingress Fake Certificate generation
- [x] [#380](https://github.com/kubernetes/ingress/pull/380) Fix custom log format
- [x] [#373](https://github.com/kubernetes/ingress/pull/373) Cleanup
- [x] [#371](https://github.com/kubernetes/ingress/pull/371) add configuration to disable listening on ipv6
- [x] [#370](https://github.com/kubernetes/ingress/pull/270) Add documentation for ingress.kubernetes.io/force-ssl-redirect
- [x] [#369](https://github.com/kubernetes/ingress/pull/369) Minor text fix for "ApiServer"
- [x] [#367](https://github.com/kubernetes/ingress/pull/367) BuildLogFormatUpstream was always using the default log-format
- [x] [#366](https://github.com/kubernetes/ingress/pull/366) add_judgment
- [x] [#365](https://github.com/kubernetes/ingress/pull/365) add ForceSSLRedirect ingress annotation
- [x] [#364](https://github.com/kubernetes/ingress/pull/364) Fix error caused by increasing proxy_buffer_size (#363)
- [x] [#362](https://github.com/kubernetes/ingress/pull/362) Fix ingress class
- [x] [#360](https://github.com/kubernetes/ingress/pull/360) add example of 'run multiple nginx ingress controllers as a deployment'
- [x] [#358](https://github.com/kubernetes/ingress/pull/358) Checks if the TLS secret contains a valid keypair structure
- [x] [#356](https://github.com/kubernetes/ingress/pull/356) Disable listen only on ipv6 and fix proxy_protocol
- [x] [#354](https://github.com/kubernetes/ingress/pull/354) add judgment
- [x] [#352](https://github.com/kubernetes/ingress/pull/352) Add ability to customize upstream and stream log format
- [x] [#351](https://github.com/kubernetes/ingress/pull/351) Enable custom election id for status sync.
- [x] [#347](https://github.com/kubernetes/ingress/pull/347) Fix client source IP address
- [x] [#345](https://github.com/kubernetes/ingress/pull/345) Fix lint error
- [x] [#344](https://github.com/kubernetes/ingress/pull/344) Refactoring of TCP and UDP services
- [x] [#343](https://github.com/kubernetes/ingress/pull/343) Fix node lister when --watch-namespace is used
- [x] [#341](https://github.com/kubernetes/ingress/pull/341) Do not run coverage check in the default target.
- [x] [#340](https://github.com/kubernetes/ingress/pull/340) Add support for specify proxy cookie path/domain
- [x] [#337](https://github.com/kubernetes/ingress/pull/337) Fix for formatting error introduced in #304
- [x] [#335](https://github.com/kubernetes/ingress/pull/335) Fix for vet complaints:
- [x] [#332](https://github.com/kubernetes/ingress/pull/332) Add annotation to customize nginx configuration
- [x] [#331](https://github.com/kubernetes/ingress/pull/331) Correct spelling mistake
- [x] [#328](https://github.com/kubernetes/ingress/pull/328) fix misspell "affinity" in main.go
- [x] [#326](https://github.com/kubernetes/ingress/pull/326) add nginx daemonset example
- [x] [#311](https://github.com/kubernetes/ingress/pull/311) Sort stream service ports to avoid extra reloads
- [x] [#307](https://github.com/kubernetes/ingress/pull/307) Add docs for body-size annotation
- [x] [#306](https://github.com/kubernetes/ingress/pull/306) modify nginx readme
- [x] [#304](https://github.com/kubernetes/ingress/pull/304) change 'buildSSPassthrouthUpstreams' to 'buildSSLPassthroughUpstreams'

### 0.9-beta.2

**Image:** `gcr.io/google_containers/nginx-ingress-controller:0.9.0-beta.2`

_New Features:_

- New configuration flag `proxy-set-headers` to allow set custom headers before send traffic to backends. [Example here](https://github.com/kubernetes/ingress/tree/main/examples/customization/custom-headers/nginx)
- Disable directive access_log globally using `disable-access-log: "true"` in the configuration ConfigMap.
- Sticky session per Ingress rule using the annotation `ingress.kubernetes.io/affinity`. [Example here](https://github.com/kubernetes/ingress/tree/main/examples/affinity/cookie/nginx)

_Changes:_

- [x] [#300](https://github.com/kubernetes/ingress/pull/300) Change nginx variable to use in filter of access_log
- [x] [#296](https://github.com/kubernetes/ingress/pull/296) Fix rewrite regex to match the start of the URL and not a substring
- [x] [#293](https://github.com/kubernetes/ingress/pull/293) Update makefile gcloud docker command
- [x] [#290](https://github.com/kubernetes/ingress/pull/290) Update nginx version in ingress controller to 1.11.10
- [x] [#286](https://github.com/kubernetes/ingress/pull/286) Add logs to help debugging and simplify default upstream configuration
- [x] [#285](https://github.com/kubernetes/ingress/pull/285) Added a Node StoreLister type
- [x] [#281](https://github.com/kubernetes/ingress/pull/281) Add chmod up directory tree for world read/execute on directories
- [x] [#279](https://github.com/kubernetes/ingress/pull/279) fix wrong link in the file of examples/README.md
- [x] [#275](https://github.com/kubernetes/ingress/pull/275) Pass headers to custom error backend
- [x] [#272](https://github.com/kubernetes/ingress/pull/272) Fix error getting class information from Ingress annotations
- [x] [#268](https://github.com/kubernetes/ingress/pull/268) minor: Fix typo in nginx README
- [x] [#265](https://github.com/kubernetes/ingress/pull/265) Fix rewrite annotation parser
- [x] [#262](https://github.com/kubernetes/ingress/pull/262) Add nginx README and configuration docs back
- [x] [#261](https://github.com/kubernetes/ingress/pull/261) types.go: fix typo in godoc
- [x] [#258](https://github.com/kubernetes/ingress/pull/258) Nginx sticky annotations
- [x] [#255](https://github.com/kubernetes/ingress/pull/255) Adds support for disabling access_log globally
- [x] [#247](https://github.com/kubernetes/ingress/pull/247) Fix wrong URL in nginx ingress configuration
- [x] [#246](https://github.com/kubernetes/ingress/pull/246) Add support for custom proxy headers using a ConfigMap
- [x] [#244](https://github.com/kubernetes/ingress/pull/244) Add information about cors annotation
- [x] [#241](https://github.com/kubernetes/ingress/pull/241) correct a spell mistake
- [x] [#232](https://github.com/kubernetes/ingress/pull/232) Change searchs with searches
- [x] [#231](https://github.com/kubernetes/ingress/pull/231) Add information about proxy_protocol in port 442
- [x] [#228](https://github.com/kubernetes/ingress/pull/228) Fix worker check issue
- [x] [#227](https://github.com/kubernetes/ingress/pull/227) proxy_protocol on ssl_passthrough listener
- [x] [#223](https://github.com/kubernetes/ingress/pull/223) Fix panic if a tempfile cannot be created
- [x] [#220](https://github.com/kubernetes/ingress/pull/220) Fixes for minikube usage instructions.
- [x] [#219](https://github.com/kubernetes/ingress/pull/219) Fix typo, add a couple of links.
- [x] [#218](https://github.com/kubernetes/ingress/pull/218) Improve links from CONTRIBUTING.
- [x] [#217](https://github.com/kubernetes/ingress/pull/217) Fix an e2e link.
- [x] [#212](https://github.com/kubernetes/ingress/pull/212) Simplify code to obtain TCP or UDP services
- [x] [#208](https://github.com/kubernetes/ingress/pull/208) Fix nil HTTP field
- [x] [#198](https://github.com/kubernetes/ingress/pull/198) Add an example for static-ip and deployment

### 0.9-beta.1

**Image:** `gcr.io/google_containers/nginx-ingress-controller:0.9.0-beta.1`

_New Features:_

- SSL Passthrough
- New Flag `--publish-service` that set the Service fronting the ingress controllers
- Ingress status shows the correct IP/hostname address without duplicates
- Custom body sizes per Ingress
- Prometheus metrics

_Breaking changes:_

- Flag `--nginx-configmap` was replaced with `--configmap`
- Configmap field `body-size` was replaced with `proxy-body-size`

_Changes:_

- [x] [#184](https://github.com/kubernetes/ingress/pull/184) Fix template error
- [x] [#179](https://github.com/kubernetes/ingress/pull/179) Allows the usage of Default SSL Cert
- [x] [#178](https://github.com/kubernetes/ingress/pull/178) Add initialization of proxy variable
- [x] [#177](https://github.com/kubernetes/ingress/pull/177) Refactoring sysctlFSFileMax helper
- [x] [#176](https://github.com/kubernetes/ingress/pull/176) Fix TLS does not get updated when changed
- [x] [#174](https://github.com/kubernetes/ingress/pull/174) Update nginx to 1.11.9
- [x] [#172](https://github.com/kubernetes/ingress/pull/172) add some unit test cases for some packages under folder "core.pkg.ingress"
- [x] [#168](https://github.com/kubernetes/ingress/pull/168) Changes the SSL Temp file to something inside the same SSL Directory
- [x] [#165](https://github.com/kubernetes/ingress/pull/165) Fix rate limit issue when more than 2 servers enabled in ingress
- [x] [#161](https://github.com/kubernetes/ingress/pull/161) Document some missing parameters and their defaults for NGINX controller
- [x] [#158](https://github.com/kubernetes/ingress/pull/158) prefect unit test cases for annotation.proxy
- [x] [#156](https://github.com/kubernetes/ingress/pull/156) Fix issue for ratelimit
- [x] [#154](https://github.com/kubernetes/ingress/pull/154) add unit test cases for core.pkg.ingress.annotations.cors
- [x] [#151](https://github.com/kubernetes/ingress/pull/151) Port in redirect
- [x] [#150](https://github.com/kubernetes/ingress/pull/150) Add support for custom header sizes
- [x] [#149](https://github.com/kubernetes/ingress/pull/149) Add flag to allow switch off the update of Ingress status
- [x] [#148](https://github.com/kubernetes/ingress/pull/148) Add annotation to allow custom body sizes
- [x] [#145](https://github.com/kubernetes/ingress/pull/145) fix wrong links and punctuations
- [x] [#144](https://github.com/kubernetes/ingress/pull/144) add unit test cases for core.pkg.k8s
- [x] [#143](https://github.com/kubernetes/ingress/pull/143) Use protobuf instead of rest to connect to apiserver host and add troubleshooting doc
- [x] [#142](https://github.com/kubernetes/ingress/pull/142) Use system fs.max-files as limits instead of hard-coded value
- [x] [#141](https://github.com/kubernetes/ingress/pull/141) Add reuse port and backlog to port 80 and 443
- [x] [#138](https://github.com/kubernetes/ingress/pull/138) reference to const
- [x] [#136](https://github.com/kubernetes/ingress/pull/136) Add content and descriptions about nginx's configuration
- [x] [#135](https://github.com/kubernetes/ingress/pull/135) correct improper punctuation
- [x] [#134](https://github.com/kubernetes/ingress/pull/134) fix typo
- [x] [#133](https://github.com/kubernetes/ingress/pull/133) Add TCP and UDP services removed in migration
- [x] [#132](https://github.com/kubernetes/ingress/pull/132) Document nginx controller configuration tweaks
- [x] [#128](https://github.com/kubernetes/ingress/pull/128) Add tests and godebug to compare structs
- [x] [#126](https://github.com/kubernetes/ingress/pull/126) change the type of imagePullPolicy
- [x] [#123](https://github.com/kubernetes/ingress/pull/123) Add resolver configuration to nginx
- [x] [#119](https://github.com/kubernetes/ingress/pull/119) add unit test case for annotations.service
- [x] [#115](https://github.com/kubernetes/ingress/pull/115) add default_server to listen statement for default backend
- [x] [#114](https://github.com/kubernetes/ingress/pull/114) fix typo
- [x] [#113](https://github.com/kubernetes/ingress/pull/113) Add condition of enqueue and unit test cases for task.Queue
- [x] [#108](https://github.com/kubernetes/ingress/pull/108) annotations: print error and skip if malformed
- [x] [#107](https://github.com/kubernetes/ingress/pull/107) fix some wrong links of examples which to be used for nginx
- [x] [#103](https://github.com/kubernetes/ingress/pull/103) Update the nginx controller manifests
- [x] [#101](https://github.com/kubernetes/ingress/pull/101) Add unit test for strings.StringInSlice
- [x] [#99](https://github.com/kubernetes/ingress/pull/99) Update nginx to 1.11.8
- [x] [#97](https://github.com/kubernetes/ingress/pull/97) Fix gofmt
- [x] [#96](https://github.com/kubernetes/ingress/pull/96) Fix typo PassthrougBackends -> PassthroughBackends
- [x] [#95](https://github.com/kubernetes/ingress/pull/95) Deny location mapping in case of specific errors
- [x] [#94](https://github.com/kubernetes/ingress/pull/94) Add support to disable server_tokens directive
- [x] [#93](https://github.com/kubernetes/ingress/pull/93) Fix sort for catch all server
- [x] [#92](https://github.com/kubernetes/ingress/pull/92) Refactoring of nginx configuration deserialization
- [x] [#91](https://github.com/kubernetes/ingress/pull/91) Fix x-forwarded-port mapping
- [x] [#90](https://github.com/kubernetes/ingress/pull/90) fix the wrong link to build/test/release
- [x] [#89](https://github.com/kubernetes/ingress/pull/89) fix the wrong links to the examples and developer documentation
- [x] [#88](https://github.com/kubernetes/ingress/pull/88) Fix multiple tls hosts sharing the same secretName
- [x] [#86](https://github.com/kubernetes/ingress/pull/86) Update X-Forwarded-Port
- [x] [#82](https://github.com/kubernetes/ingress/pull/82) Fix incorrect X-Forwarded-Port for TLS
- [x] [#81](https://github.com/kubernetes/ingress/pull/81) Do not push containers to remote repo as part of test-e2e
- [x] [#78](https://github.com/kubernetes/ingress/pull/78) Fix #76: hardcode X-Forwarded-Port due to SSL Passthrough
- [x] [#77](https://github.com/kubernetes/ingress/pull/77) Add support for IPV6 in dns resolvers
- [x] [#66](https://github.com/kubernetes/ingress/pull/66) Start FAQ docs
- [x] [#65](https://github.com/kubernetes/ingress/pull/65) Support hostnames in Ingress status
- [x] [#64](https://github.com/kubernetes/ingress/pull/64) Sort whitelist list to avoid random orders
- [x] [#62](https://github.com/kubernetes/ingress/pull/62) Fix e2e make targets
- [x] [#61](https://github.com/kubernetes/ingress/pull/61) Ignore coverage profile files
- [x] [#58](https://github.com/kubernetes/ingress/pull/58) Fix "invalid port in upstream" on nginx controller
- [x] [#57](https://github.com/kubernetes/ingress/pull/57) Fix invalid port in upstream
- [x] [#54](https://github.com/kubernetes/ingress/pull/54) Expand developer docs
- [x] [#52](https://github.com/kubernetes/ingress/pull/52) fix typo in variable ProxyRealIPCIDR
- [x] [#44](https://github.com/kubernetes/ingress/pull/44) Bump nginx version to one higher than that in contrib
- [x] [#36](https://github.com/kubernetes/ingress/pull/36) Add nginx metrics to prometheus
- [x] [#34](https://github.com/kubernetes/ingress/pull/34) nginx: also listen on ipv6
- [x] [#32](https://github.com/kubernetes/ingress/pull/32) Restart nginx if master process dies
- [x] [#31](https://github.com/kubernetes/ingress/pull/31) Add healthz checker
- [x] [#25](https://github.com/kubernetes/ingress/pull/25) Fix a data race in TestFileWatcher
- [x] [#12](https://github.com/kubernetes/ingress/pull/12) Split implementations from generic code
- [x] [#10](https://github.com/kubernetes/ingress/pull/10) Copy Ingress history from kubernetes/contrib
- [x] [#1498](https://github.com/kubernetes/contrib/pull/1498) Refactoring of template handling
- [x] [#1571](https://github.com/kubernetes/contrib/pull/1571) use POD_NAMESPACE as a namespace in cli parameters
- [x] [#1591](https://github.com/kubernetes/contrib/pull/1591) Always listen on port 443, even without ingress rules
- [x] [#1596](https://github.com/kubernetes/contrib/pull/1596) Adapt nginx hash sizes to the number of ingress
- [x] [#1653](https://github.com/kubernetes/contrib/pull/1653) Update image version
- [x] [#1672](https://github.com/kubernetes/contrib/pull/1672) Add firewall rules and ing class clarifications
- [x] [#1711](https://github.com/kubernetes/contrib/pull/1711) Add function helpers to nginx template
- [x] [#1743](https://github.com/kubernetes/contrib/pull/1743) Allow customisation of the nginx proxy_buffer_size directive via ConfigMap
- [x] [#1749](https://github.com/kubernetes/contrib/pull/1749) Readiness probe that works behind a CP lb
- [x] [#1751](https://github.com/kubernetes/contrib/pull/1751) Add the name of the upstream in the log
- [x] [#1758](https://github.com/kubernetes/contrib/pull/1758) Update nginx to 1.11.4
- [x] [#1759](https://github.com/kubernetes/contrib/pull/1759) Add support for default backend in Ingress rule
- [x] [#1762](https://github.com/kubernetes/contrib/pull/1762) Add cloud detection
- [x] [#1766](https://github.com/kubernetes/contrib/pull/1766) Clarify the controller uses endpoints and not services
- [x] [#1767](https://github.com/kubernetes/contrib/pull/1767) Update godeps
- [x] [#1772](https://github.com/kubernetes/contrib/pull/1772) Avoid replacing nginx.conf file if the new configuration is invalid
- [x] [#1773](https://github.com/kubernetes/contrib/pull/1773) Add annotation to add CORS support
- [x] [#1786](https://github.com/kubernetes/contrib/pull/1786) Add docs about go template
- [x] [#1796](https://github.com/kubernetes/contrib/pull/1796) Add external authentication support using auth_request
- [x] [#1802](https://github.com/kubernetes/contrib/pull/1802) Initialize proxy_upstream_name variable
- [x] [#1806](https://github.com/kubernetes/contrib/pull/1806) Add docs about the log format
- [x] [#1808](https://github.com/kubernetes/contrib/pull/1808) WebSocket documentation
- [x] [#1847](https://github.com/kubernetes/contrib/pull/1847) Change structure of packages
- [x] Add annotation for custom upstream timeouts
- [x] Mutual TLS auth (https://github.com/kubernetes/contrib/issues/1870)

### 0.8.3

- [x] [#1450](https://github.com/kubernetes/contrib/pull/1450) Check for errors in nginx template
- [ ] [#1498](https://github.com/kubernetes/contrib/pull/1498) Refactoring of template handling
- [x] [#1467](https://github.com/kubernetes/contrib/pull/1467) Use ClientConfig to configure connection
- [x] [#1575](https://github.com/kubernetes/contrib/pull/1575) Update nginx to 1.11.3

### 0.8.2

- [x] [#1336](https://github.com/kubernetes/contrib/pull/1336) Add annotation to skip ingress rule
- [x] [#1338](https://github.com/kubernetes/contrib/pull/1338) Add HTTPS default backend
- [x] [#1351](https://github.com/kubernetes/contrib/pull/1351) Avoid generation of invalid ssl certificates
- [x] [#1379](https://github.com/kubernetes/contrib/pull/1379) improve nginx performance
- [x] [#1350](https://github.com/kubernetes/contrib/pull/1350) Improve performance (listen backlog=net.core.somaxconn)
- [x] [#1384](https://github.com/kubernetes/contrib/pull/1384) Unset Authorization header when proxying
- [x] [#1398](https://github.com/kubernetes/contrib/pull/1398) Mitigate HTTPoxy Vulnerability

### 0.8.1

- [x] [#1317](https://github.com/kubernetes/contrib/pull/1317) Fix duplicated real_ip_header
- [x] [#1315](https://github.com/kubernetes/contrib/pull/1315) Addresses #1314

### 0.8

- [x] [#1063](https://github.com/kubernetes/contrib/pull/1063) watches referenced tls secrets
- [x] [#850](https://github.com/kubernetes/contrib/pull/850) adds configurable SSL redirect nginx controller
- [x] [#1136](https://github.com/kubernetes/contrib/pull/1136) Fix nginx rewrite rule order
- [x] [#1144](https://github.com/kubernetes/contrib/pull/1144) Add cidr whitelist support
- [x] [#1230](https://github.com/kubernetes/contrib/pull/1130) Improve docs and examples
- [x] [#1258](https://github.com/kubernetes/contrib/pull/1258) Avoid sync without a reachable
- [x] [#1235](https://github.com/kubernetes/contrib/pull/1235) Fix stats by country in nginx status page
- [x] [#1236](https://github.com/kubernetes/contrib/pull/1236) Update nginx to add dynamic TLS records and spdy
- [x] [#1238](https://github.com/kubernetes/contrib/pull/1238) Add support for dynamic TLS records and spdy
- [x] [#1239](https://github.com/kubernetes/contrib/pull/1239) Add support for conditional log of urls
- [x] [#1253](https://github.com/kubernetes/contrib/pull/1253) Use delayed queue
- [x] [#1296](https://github.com/kubernetes/contrib/pull/1296) Fix formatting
- [x] [#1299](https://github.com/kubernetes/contrib/pull/1299) Fix formatting

### 0.7

- [x] [#898](https://github.com/kubernetes/contrib/pull/898) reorder locations. Location / must be the last one to avoid errors routing to subroutes
- [x] [#946](https://github.com/kubernetes/contrib/pull/946) Add custom authentication (Basic or Digest) to ingress rules
- [x] [#926](https://github.com/kubernetes/contrib/pull/926) Custom errors should be optional
- [x] [#1002](https://github.com/kubernetes/contrib/pull/1002) Use k8s probes (disable NGINX checks)
- [x] [#962](https://github.com/kubernetes/contrib/pull/962) Make optional http2
- [x] [#1054](https://github.com/kubernetes/contrib/pull/1054) force reload if some certificate change
- [x] [#958](https://github.com/kubernetes/contrib/pull/958) update NGINX to 1.11.0 and add digest module
- [x] [#960](https://github.com/kubernetes/contrib/issues/960) https://trac.nginx.org/nginx/changeset/ce94f07d50826fcc8d48f046fe19d59329420fdb/nginx
- [x] [#1057](https://github.com/kubernetes/contrib/pull/1057) Remove loadBalancer ip on shutdown
- [x] [#1079](https://github.com/kubernetes/contrib/pull/1079) path rewrite
- [x] [#1093](https://github.com/kubernetes/contrib/pull/1093) rate limiting
- [x] [#1102](https://github.com/kubernetes/contrib/pull/1102) geolocation of traffic in stats
- [x] [#884](https://github.com/kubernetes/contrib/issues/884) support services running ssl
- [x] [#930](https://github.com/kubernetes/contrib/issues/930) detect changes in configuration configmaps<|MERGE_RESOLUTION|>--- conflicted
+++ resolved
@@ -1,7 +1,5 @@
 # Changelog
 
-<<<<<<< HEAD
-=======
 ### 1.0.0
 **This is a breaking change**
 
@@ -166,7 +164,6 @@
 - [X] [#7331](https://github.com/kubernetes/ingress-nginx/pull/7331) Fix forwarding of auth-response-headers to gRPC backends (#7331)
 - [X] [#7332](https://github.com/kubernetes/ingress-nginx/pull/7332) controller: ignore non-service backends (#7332)
 
->>>>>>> 19df0a3c
 ### 1.0.0-alpha.2
 **THIS IS A BREAKING CHANGE**
 

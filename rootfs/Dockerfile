# Copyright 2015 The Kubernetes Authors. All rights reserved.
#
# Licensed under the Apache License, Version 2.0 (the "License");
# you may not use this file except in compliance with the License.
# You may obtain a copy of the License at
#
#     http://www.apache.org/licenses/LICENSE-2.0
#
# Unless required by applicable law or agreed to in writing, software
# distributed under the License is distributed on an "AS IS" BASIS,
# WITHOUT WARRANTIES OR CONDITIONS OF ANY KIND, either express or implied.
# See the License for the specific language governing permissions and
# limitations under the License.

ARG BASE_IMAGE

FROM ${BASE_IMAGE}

ARG TARGETARCH
ARG VERSION
ARG COMMIT_SHA
ARG BUILD_ID=UNSET

LABEL org.opencontainers.image.title="NGINX Ingress Controller for Kubernetes"
LABEL org.opencontainers.image.documentation="https://kubernetes.github.io/ingress-nginx/"
LABEL org.opencontainers.image.source="https://github.com/kubernetes/ingress-nginx"
LABEL org.opencontainers.image.vendor="The Kubernetes Authors"
LABEL org.opencontainers.image.licenses="Apache-2.0"
LABEL org.opencontainers.image.version="${VERSION}"
LABEL org.opencontainers.image.revision="${COMMIT_SHA}"

LABEL build_id="${BUILD_ID}"

<<<<<<< HEAD
# enable sidecar / init cotnainer library path
# extra modules should use /modules_mount/<module_name>/lib, which should be added here
RUN echo "/lib:/usr/lib:/usr/local/lib:/modules_mount/otel/lib" > /etc/ld-musl-x86_64.path

=======
>>>>>>> 55e93464
WORKDIR  /etc/nginx

RUN apk update \
  && apk upgrade \
  && apk add --no-cache \
    diffutils \
  && rm -rf /var/cache/apk/*

COPY --chown=www-data:www-data etc /etc

COPY --chown=www-data:www-data bin/${TARGETARCH}/dbg /
COPY --chown=www-data:www-data bin/${TARGETARCH}/nginx-ingress-controller /
COPY --chown=www-data:www-data bin/${TARGETARCH}/wait-shutdown /

# Fix permission during the build to avoid issues at runtime
# with volumes (custom templates)
RUN bash -xeu -c ' \
  writeDirs=( \
    /etc/ingress-controller \
    /etc/ingress-controller/ssl \
    /etc/ingress-controller/auth \
    /var/log \
    /var/log/nginx \
    /tmp/nginx \
  ); \
  for dir in "${writeDirs[@]}"; do \
    mkdir -p ${dir}; \
    chown -R www-data.www-data ${dir}; \
  done' \
  # LD_LIBRARY_PATH does not work so below is needed for  opentelemetry/other modules
  # Put libs of newer modules under `/modules_mount/<other>/lib` and add that path below
  # Could get complicated arch specific paths become a need
  && echo "/lib:/usr/lib:/usr/local/lib:/modules_mount/otel/lib" > /etc/ld-musl-x86_64.path
  

RUN apk add --no-cache libcap \
  && setcap    cap_net_bind_service=+ep /nginx-ingress-controller \
  && setcap -v cap_net_bind_service=+ep /nginx-ingress-controller \
  && setcap    cap_net_bind_service=+ep /usr/local/nginx/sbin/nginx \
  && setcap -v cap_net_bind_service=+ep /usr/local/nginx/sbin/nginx \
  && setcap    cap_net_bind_service=+ep /usr/bin/dumb-init \
  && setcap -v cap_net_bind_service=+ep /usr/bin/dumb-init \
  && apk del libcap \
  && ln -sf /usr/local/nginx/sbin/nginx /usr/bin/nginx

USER www-data

# Create symlinks to redirect nginx logs to stdout and stderr docker log collector
RUN  ln -sf /dev/stdout /var/log/nginx/access.log \
  && ln -sf /dev/stderr /var/log/nginx/error.log

ENTRYPOINT ["/usr/bin/dumb-init", "--"]

CMD ["/nginx-ingress-controller"]<|MERGE_RESOLUTION|>--- conflicted
+++ resolved
@@ -31,13 +31,6 @@
 
 LABEL build_id="${BUILD_ID}"
 
-<<<<<<< HEAD
-# enable sidecar / init cotnainer library path
-# extra modules should use /modules_mount/<module_name>/lib, which should be added here
-RUN echo "/lib:/usr/lib:/usr/local/lib:/modules_mount/otel/lib" > /etc/ld-musl-x86_64.path
-
-=======
->>>>>>> 55e93464
 WORKDIR  /etc/nginx
 
 RUN apk update \

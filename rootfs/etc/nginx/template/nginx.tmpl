{{ $all := . }}
{{ $servers := .Servers }}
{{ $cfg := .Cfg }}
{{ $IsIPV6Enabled := .IsIPV6Enabled }}
{{ $healthzURI := .HealthzURI }}
{{ $backends := .Backends }}
{{ $proxyHeaders := .ProxySetHeaders }}
{{ $addHeaders := .AddHeaders }}

# Configuration checksum: {{ $all.Cfg.Checksum }}

# setup custom paths that do not require root access
pid /tmp/nginx.pid;

{{ if $cfg.UseGeoIP2 }}
load_module /etc/nginx/modules/ngx_http_geoip2_module.so;
{{ end }}

load_module /etc/nginx/modules/ngx_http_modsecurity_module.so;

{{ if $cfg.EnableOpentracing }}
load_module /etc/nginx/modules/ngx_http_opentracing_module.so;
{{ end }}

daemon off;

worker_processes {{ $cfg.WorkerProcesses }};
{{ if gt (len $cfg.WorkerCPUAffinity) 0 }}
worker_cpu_affinity {{ $cfg.WorkerCPUAffinity }};
{{ end }}

{{ if ne .MaxOpenFiles 0 }}
worker_rlimit_nofile {{ .MaxOpenFiles }};
{{ end }}

{{/* http://nginx.org/en/docs/ngx_core_module.html#worker_shutdown_timeout */}}
{{/* avoid waiting too long during a reload */}}
worker_shutdown_timeout {{ $cfg.WorkerShutdownTimeout }} ;

{{ if not (empty $cfg.MainSnippet) }}
{{ $cfg.MainSnippet }}
{{ end }}

events {
    multi_accept        {{ if $cfg.EnableMultiAccept }}on{{ else }}off{{ end }};
    worker_connections  {{ $cfg.MaxWorkerConnections }};
    use                 epoll;
}

http {
    lua_package_cpath "/usr/local/lib/lua/?.so;/usr/lib/lua-platform-path/lua/5.1/?.so;;";
    lua_package_path "/etc/nginx/lua/?.lua;/etc/nginx/lua/vendor/?.lua;/usr/local/lib/lua/?.lua;;";

    {{ buildLuaSharedDictionaries $servers $all.Cfg.DisableLuaRestyWAF }}

    init_by_lua_block {
        require("resty.core")
        collectgarbage("collect")

        local lua_resty_waf = require("resty.waf")
        lua_resty_waf.init()

        -- init modules
        local ok, res

        ok, res = pcall(require, "defer_to_timer")
        if not ok then
          error("require failed: " .. tostring(res))
        else
          defer_to_timer = res
        end

        ok, res = pcall(require, "configuration")
        if not ok then
          error("require failed: " .. tostring(res))
        else
          configuration = res
          configuration.nameservers = { {{ buildResolversForLua $cfg.Resolver $cfg.DisableIpv6DNS }} }
        end

        ok, res = pcall(require, "balancer")
        if not ok then
          error("require failed: " .. tostring(res))
        else
          balancer = res
        end

        ok, res = pcall(require, "monitor")
        if not ok then
          error("require failed: " .. tostring(res))
        else
          monitor = res
        end

        {{ if $all.DynamicCertificatesEnabled }}
        ok, res = pcall(require, "certificate")
        if not ok then
          error("require failed: " .. tostring(res))
        else
          certificate = res
        end
        {{ end }}

        ok, res = pcall(require, "statsd_monitor")
        if not ok then
          error("require(statsd_monitor) failed: " .. tostring(res))
        else
          statsd_monitor = res
        end
    }

    init_worker_by_lua_block {
        defer_to_timer.init_worker()
        balancer.init_worker()
        monitor.init_worker()
    }

    {{/* Enable the real_ip module only if we use either X-Forwarded headers or Proxy Protocol. */}}
    {{/* we use the value of the real IP for the geo_ip module */}}
    {{ if or $cfg.UseForwardedHeaders $cfg.UseProxyProtocol }}
    {{ if $cfg.UseProxyProtocol }}
    real_ip_header      proxy_protocol;
    {{ else }}
    real_ip_header      {{ $cfg.ForwardedForHeader }};
    {{ end }}

    real_ip_recursive   on;
    {{ range $trusted_ip := $cfg.ProxyRealIPCIDR }}
    set_real_ip_from    {{ $trusted_ip }};
    {{ end }}
    {{ end }}

    {{ if $cfg.UseGeoIP }}
    {{/* databases used to determine the country depending on the client IP address */}}
    {{/* http://nginx.org/en/docs/http/ngx_http_geoip_module.html */}}
    {{/* this is require to calculate traffic for individual country using GeoIP in the status page */}}
    geoip_country       /etc/nginx/geoip/GeoIP.dat;
    geoip_city          /etc/nginx/geoip/GeoLiteCity.dat;
    geoip_org           /etc/nginx/geoip/GeoIPASNum.dat;
    geoip_proxy_recursive on;
    {{ end }}

    {{ if $cfg.UseGeoIP2 }}
    # https://github.com/leev/ngx_http_geoip2_module#example-usage

    geoip2 /etc/nginx/geoip/GeoLite2-City.mmdb {
        $geoip2_city_country_code source=$the_real_ip country iso_code;
        $geoip2_city_country_name source=$the_real_ip country names en;
        $geoip2_city source=$the_real_ip city names en;
        $geoip2_postal_code source=$the_real_ip postal code;
        $geoip2_dma_code source=$the_real_ip location metro_code;
        $geoip2_latitude source=$the_real_ip location latitude;
        $geoip2_longitude source=$the_real_ip location longitude;
        $geoip2_region_code source=$the_real_ip subdivisions 0 iso_code;
        $geoip2_region_name source=$the_real_ip subdivisions 0 names en;
    }

    geoip2 /etc/nginx/geoip/GeoLite2-ASN.mmdb {
        $geoip2_asn source=$the_real_ip autonomous_system_number;
    }
    {{ end }}

    aio                 threads;
    aio_write           on;

    tcp_nopush          on;
    tcp_nodelay         on;

    log_subrequest      on;

    reset_timedout_connection on;

    keepalive_timeout  {{ $cfg.KeepAlive }}s;
    keepalive_requests {{ $cfg.KeepAliveRequests }};

    client_body_temp_path           /tmp/client-body;
    fastcgi_temp_path               /tmp/fastcgi-temp;
    proxy_temp_path                 /tmp/proxy-temp;
    ajp_temp_path                   /tmp/ajp-temp;

    client_header_buffer_size       {{ $cfg.ClientHeaderBufferSize }};
    client_header_timeout           {{ $cfg.ClientHeaderTimeout }}s;
    large_client_header_buffers     {{ $cfg.LargeClientHeaderBuffers }};
    client_body_buffer_size         {{ $cfg.ClientBodyBufferSize }};
    client_body_timeout             {{ $cfg.ClientBodyTimeout }}s;

    http2_max_field_size            {{ $cfg.HTTP2MaxFieldSize }};
    http2_max_header_size           {{ $cfg.HTTP2MaxHeaderSize }};
    http2_max_requests              {{ $cfg.HTTP2MaxRequests }};

    types_hash_max_size             2048;
    server_names_hash_max_size      {{ $cfg.ServerNameHashMaxSize }};
    server_names_hash_bucket_size   {{ $cfg.ServerNameHashBucketSize }};
    map_hash_bucket_size            {{ $cfg.MapHashBucketSize }};

    proxy_headers_hash_max_size     {{ $cfg.ProxyHeadersHashMaxSize }};
    proxy_headers_hash_bucket_size  {{ $cfg.ProxyHeadersHashBucketSize }};

    variables_hash_bucket_size      {{ $cfg.VariablesHashBucketSize }};
    variables_hash_max_size         {{ $cfg.VariablesHashMaxSize }};

    underscores_in_headers          {{ if $cfg.EnableUnderscoresInHeaders }}on{{ else }}off{{ end }};
    ignore_invalid_headers          {{ if $cfg.IgnoreInvalidHeaders }}on{{ else }}off{{ end }};

    limit_req_status                {{ $cfg.LimitReqStatusCode }};

    {{ if $cfg.EnableOpentracing }}
    opentracing on;
    {{ end }}

    {{ buildOpentracing $cfg }}

    include /etc/nginx/mime.types;
    default_type text/html;

    {{ if $cfg.EnableBrotli }}
    brotli on;
    brotli_comp_level {{ $cfg.BrotliLevel }};
    brotli_types {{ $cfg.BrotliTypes }};
    {{ end }}

    {{ if $cfg.UseGzip }}
    gzip on;
    gzip_comp_level {{ $cfg.GzipLevel }};
    gzip_http_version 1.1;
    gzip_min_length 256;
    gzip_types {{ $cfg.GzipTypes }};
    gzip_proxied any;
    gzip_vary on;
    {{ end }}

    # Custom headers for response
    {{ range $k, $v := $addHeaders }}
    add_header {{ $k }}            "{{ $v }}";
    {{ end }}

    server_tokens {{ if $cfg.ShowServerTokens }}on{{ else }}off{{ end }};
    {{ if not $cfg.ShowServerTokens }}
    more_clear_headers Server;
    {{ end }}

    # disable warnings
    uninitialized_variable_warn off;

    # Additional available variables:
    # $namespace
    # $ingress_name
    # $service_name
    # $service_port
    log_format upstreaminfo {{ if $cfg.LogFormatEscapeJSON }}escape=json {{ end }}'{{ buildLogFormatUpstream $cfg }}';

    {{/* map urls that should not appear in access.log */}}
    {{/* http://nginx.org/en/docs/http/ngx_http_log_module.html#access_log */}}
    map $request_uri $loggable {
        {{ range $reqUri := $cfg.SkipAccessLogURLs }}
        {{ $reqUri }} 0;{{ end }}
        default 1;
    }

    {{ if $cfg.DisableAccessLog }}
    access_log off;
    {{ else }}
    {{ if $cfg.EnableSyslog }}
    access_log syslog:server={{ $cfg.SyslogHost }}:{{ $cfg.SyslogPort }} upstreaminfo if=$loggable;
    {{ else }}
    access_log {{ $cfg.AccessLogPath }} upstreaminfo if=$loggable;
    {{ end }}
    {{ end }}

    {{ if $cfg.EnableSyslog }}
    error_log syslog:server={{ $cfg.SyslogHost }}:{{ $cfg.SyslogPort }} {{ $cfg.ErrorLogLevel }};
    {{ else }}
    error_log  {{ $cfg.ErrorLogPath }} {{ $cfg.ErrorLogLevel }};
    {{ end }}

    {{ buildResolvers $cfg.Resolver $cfg.DisableIpv6DNS }}

    # See https://www.nginx.com/blog/websocket-nginx
    map $http_upgrade $connection_upgrade {
        default          upgrade;
        {{ if (gt $cfg.UpstreamKeepaliveConnections 0) }}
        # See http://nginx.org/en/docs/http/ngx_http_upstream_module.html#keepalive
        ''               '';
        {{ else }}
        ''               close;
        {{ end }}
    }

    # The following is a sneaky way to do "set $the_real_ip $remote_addr"
    # Needed because using set is not allowed outside server blocks.
    map '' $the_real_ip {
    {{ if $cfg.UseProxyProtocol }}
        # Get IP address from Proxy Protocol
        default          $proxy_protocol_addr;
    {{ else }}
        default          $remote_addr;
    {{ end }}
    }

    {{ if $cfg.UseForwardedHeaders }}
    # trust http_x_forwarded_proto headers correctly indicate ssl offloading
    map $http_x_forwarded_proto $pass_access_scheme {
        default          $http_x_forwarded_proto;
        ''               $scheme;
    }

    map $http_x_forwarded_port $pass_server_port {
        default           $http_x_forwarded_port;
        ''                $server_port;
    }

    # Obtain best http host
    map $http_host $this_host {
        default          $http_host;
        ''               $host;
    }

    map $http_x_forwarded_host $best_http_host {
        default          $http_x_forwarded_host;
        ''               $this_host;
    }
    {{ else }}
    map '' $pass_access_scheme {
        default          $scheme;
    }

    map '' $pass_server_port {
        default          $server_port;
    }

    # Obtain best http host
    map $http_host $best_http_host {
        default          $http_host;
        ''               $host;
    }
    {{ end }}

    # validate $pass_access_scheme and $scheme are http to force a redirect
    map "$scheme:$pass_access_scheme" $redirect_to_https {
        default          0;
        "http:http"      1;
        "https:http"     1;
    }

    {{ if $all.IsSSLPassthroughEnabled }}
    # map port {{ $all.ListenPorts.SSLProxy }} to 443 for header X-Forwarded-Port
    map $pass_server_port $pass_port {
        {{ $all.ListenPorts.SSLProxy }}              443;
        default          $pass_server_port;
    }
    {{ else }}
    map $pass_server_port $pass_port {
        {{ $all.ListenPorts.HTTPS }}              443;
        default          $pass_server_port;
    }
    {{ end }}

    # Reverse proxies can detect if a client provides a X-Request-ID header, and pass it on to the backend server.
    # If no such header is provided, it can provide a random value.
    map $http_x_request_id $req_id {
        default   $http_x_request_id;
        {{ if $cfg.GenerateRequestID }}
        ""        $request_id;
        {{ end }}
    }

    {{ if and $cfg.UseForwardedHeaders $cfg.ComputeFullForwardedFor }}
    # We can't use $proxy_add_x_forwarded_for because the realip module
    # replaces the remote_addr too soon
    map $http_x_forwarded_for $full_x_forwarded_for {
        {{ if $all.Cfg.UseProxyProtocol }}
        default          "$http_x_forwarded_for, $proxy_protocol_addr";
        ''               "$proxy_protocol_addr";
        {{ else }}
        default          "$http_x_forwarded_for, $realip_remote_addr";
        ''               "$realip_remote_addr";
        {{ end}}
    }
    {{ end }}

    # Create a variable that contains the literal $ character.
    # This works because the geo module will not resolve variables.
    geo $literal_dollar {
        default "$";
    }

    server_name_in_redirect off;
    port_in_redirect        off;

    ssl_protocols {{ $cfg.SSLProtocols }};

    # turn on session caching to drastically improve performance
    {{ if $cfg.SSLSessionCache }}
    ssl_session_cache builtin:1000 shared:SSL:{{ $cfg.SSLSessionCacheSize }};
    ssl_session_timeout {{ $cfg.SSLSessionTimeout }};
    {{ end }}

    # allow configuring ssl session tickets
    ssl_session_tickets {{ if $cfg.SSLSessionTickets }}on{{ else }}off{{ end }};

    {{ if not (empty $cfg.SSLSessionTicketKey ) }}
    ssl_session_ticket_key /etc/nginx/tickets.key;
    {{ end }}

    # slightly reduce the time-to-first-byte
    ssl_buffer_size {{ $cfg.SSLBufferSize }};

    {{ if not (empty $cfg.SSLCiphers) }}
    # allow configuring custom ssl ciphers
    ssl_ciphers '{{ $cfg.SSLCiphers }}';
    ssl_prefer_server_ciphers on;
    {{ end }}

    {{ if not (empty $cfg.SSLDHParam) }}
    # allow custom DH file http://nginx.org/en/docs/http/ngx_http_ssl_module.html#ssl_dhparam
    ssl_dhparam {{ $cfg.SSLDHParam }};
    {{ end }}

    {{ if not $cfg.EnableDynamicTLSRecords }}
    ssl_dyn_rec_size_lo 0;
    {{ end }}

    ssl_ecdh_curve {{ $cfg.SSLECDHCurve }};

    {{ if .CustomErrors }}
    # Custom error pages
    proxy_intercept_errors on;
    {{ end }}

    {{ range $errCode := $cfg.CustomHTTPErrors }}
    error_page {{ $errCode }} = @custom_{{ $errCode }};{{ end }}

    proxy_ssl_session_reuse on;

    {{ if $cfg.AllowBackendServerHeader }}
    proxy_pass_header Server;
    {{ end }}

    {{ range $header := $cfg.HideHeaders }}proxy_hide_header {{ $header }};
    {{ end }}

    {{ if not (empty $cfg.HTTPSnippet) }}
    # Custom code snippet configured in the configuration configmap
    {{ $cfg.HTTPSnippet }}
    {{ end }}

    upstream upstream_balancer {
        server 0.0.0.1; # placeholder

        balancer_by_lua_block {
          balancer.balance()
        }

        {{ if (gt $cfg.UpstreamKeepaliveConnections 0) }}
        keepalive {{ $cfg.UpstreamKeepaliveConnections }};

        keepalive_timeout  {{ $cfg.UpstreamKeepaliveTimeout }}s;
        keepalive_requests {{ $cfg.UpstreamKeepaliveRequests }};
        {{ end }}
    }

    {{/* build the maps that will be use to validate the Whitelist */}}
    {{ range $server := $servers }}
    {{ $enforceRegex := enforceRegexModifier $server.Locations }}
    {{ range $location := $server.Locations }}
    {{ $path := buildLocation $location $enforceRegex }}

    {{ if isLocationAllowed $location }}
    {{ if gt (len $location.Whitelist.CIDR) 0 }}

    # Deny for {{ print $server.Hostname  $path }}
    geo $the_real_ip {{ buildDenyVariable (print $server.Hostname "_"  $path) }} {
        default 1;

        {{ range $ip := $location.Whitelist.CIDR }}
        {{ $ip }} 0;{{ end }}
    }
    {{ end }}
    {{ end }}
    {{ end }}
    {{ end }}

    {{ range $rl := (filterRateLimits $servers ) }}
    # Ratelimit {{ $rl.Name }}
    geo $the_real_ip $whitelist_{{ $rl.ID }} {
        default 0;
        {{ range $ip := $rl.Whitelist }}
        {{ $ip }} 1;{{ end }}
    }

    # Ratelimit {{ $rl.Name }}
    map $whitelist_{{ $rl.ID }} $limit_{{ $rl.ID }} {
        0 {{ $cfg.LimitConnZoneVariable }};
        1 "";
    }
    {{ end }}

    {{/* build all the required rate limit zones. Each annotation requires a dedicated zone */}}
    {{/* 1MB -> 16 thousand 64-byte states or about 8 thousand 128-byte states */}}
    {{ range $zone := (buildRateLimitZones $servers) }}
    {{ $zone }}
    {{ end }}

    # Global filters
    {{ range $ip := $cfg.BlockCIDRs }}deny {{ trimSpace $ip }};
    {{ end }}

    {{ if gt (len $cfg.BlockUserAgents) 0 }}
    map $http_user_agent $block_ua {
        default 0;

        {{ range $ua := $cfg.BlockUserAgents }}{{ trimSpace $ua }} 1;
        {{ end }}
    }
    {{ end }}

    {{ if gt (len $cfg.BlockReferers) 0 }}
    map $http_referer $block_ref {
        default 0;

        {{ range $ref := $cfg.BlockReferers }}{{ trimSpace $ref }} 1;
        {{ end }}
    }
    {{ end }}

    {{/* Build server redirects (from/to www) */}}
    {{ range $hostname, $to := .RedirectServers }}
    server {
        {{ range $address := $all.Cfg.BindAddressIpv4 }}
        listen {{ $address }}:{{ $all.ListenPorts.HTTP }}{{ if $all.Cfg.UseProxyProtocol }} proxy_protocol{{ end }};
        listen {{ $address }}:{{ if $all.IsSSLPassthroughEnabled }}{{ $all.ListenPorts.SSLProxy }} proxy_protocol{{ else }}{{ $all.ListenPorts.HTTPS }}{{ if $all.Cfg.UseProxyProtocol }} proxy_protocol{{ end }}{{ end }} ssl;
        {{ else }}
        listen {{ $all.ListenPorts.HTTP }}{{ if $all.Cfg.UseProxyProtocol }} proxy_protocol{{ end }};
        listen {{ if $all.IsSSLPassthroughEnabled }}{{ $all.ListenPorts.SSLProxy }} proxy_protocol{{ else }}{{ $all.ListenPorts.HTTPS }}{{ if $all.Cfg.UseProxyProtocol }} proxy_protocol{{ end }}{{ end }} ssl;
        {{ end }}
        {{ if $IsIPV6Enabled }}
        {{ range $address := $all.Cfg.BindAddressIpv6 }}
        listen {{ $address }}:{{ $all.ListenPorts.HTTP }}{{ if $all.Cfg.UseProxyProtocol }} proxy_protocol{{ end }};
        listen {{ $address }}:{{ if $all.IsSSLPassthroughEnabled }}{{ $all.ListenPorts.SSLProxy }} proxy_protocol{{ else }}{{ $all.ListenPorts.HTTPS }}{{ if $all.Cfg.UseProxyProtocol }} proxy_protocol{{ end }}{{ end }};
        {{ else }}
        listen [::]:{{ $all.ListenPorts.HTTP }}{{ if $all.Cfg.UseProxyProtocol }} proxy_protocol{{ end }};
        listen [::]:{{ if $all.IsSSLPassthroughEnabled }}{{ $all.ListenPorts.SSLProxy }} proxy_protocol{{ else }}{{ $all.ListenPorts.HTTPS }}{{ if $all.Cfg.UseProxyProtocol }} proxy_protocol{{ end }}{{ end }};
        {{ end }}
        {{ end }}
        server_name {{ $hostname }};

        {{/* default value of proxy_host is the name and port of a proxied server as specified in the proxy_pass directive */}}
        set $proxy_host {{ $hostname }};

        {{ if gt (len $cfg.BlockUserAgents) 0 }}
        if ($block_ua) {
           return 403;
        }
        {{ end }}
        {{ if gt (len $cfg.BlockReferers) 0 }}
        if ($block_ref) {
           return 403;
        }
        {{ end }}

        {{ if ne $all.ListenPorts.HTTPS 443 }}
        {{ $redirect_port := (printf ":%v" $all.ListenPorts.HTTPS) }}
        return {{ $all.Cfg.HTTPRedirectCode }} $scheme://{{ $to }}{{ $redirect_port }}$request_uri;
        {{ else }}
        return {{ $all.Cfg.HTTPRedirectCode }} $scheme://{{ $to }}$request_uri;
        {{ end }}
    }
    {{ end }}

    {{ range $server := $servers }}

    ## start server {{ $server.Hostname }}
    server {
        server_name {{ $server.Hostname }} {{ $server.Alias }};

        {{ if gt (len $cfg.BlockUserAgents) 0 }}
        if ($block_ua) {
           return 403;
        }
        {{ end }}
        {{ if gt (len $cfg.BlockReferers) 0 }}
        if ($block_ref) {
           return 403;
        }
        {{ end }}

        {{ template "SERVER" serverConfig $all $server }}

        {{ if not (empty $cfg.ServerSnippet) }}
        # Custom code snippet configured in the configuration configmap
        {{ $cfg.ServerSnippet }}
        {{ end }}

        {{ template "CUSTOM_ERRORS" (buildCustomErrorDeps $all.ProxySetHeaders $cfg.CustomHTTPErrors) }}
    }
    ## end server {{ $server.Hostname }}

    {{ end }}

    # backend for when default-backend-service is not configured or it does not have endpoints
    server {
        listen {{ $all.ListenPorts.Default }} default_server {{ if $all.Cfg.ReusePort }}reuseport{{ end }} backlog={{ $all.BacklogSize }};
        {{ if $IsIPV6Enabled }}listen [::]:{{ $all.ListenPorts.Default }} default_server {{ if $all.Cfg.ReusePort }}reuseport{{ end }} backlog={{ $all.BacklogSize }};{{ end }}
        set $proxy_upstream_name "-";

        location / {
          return 404;
        }
    }

    # default server, used for NGINX healthcheck and access to nginx stats
    server {
        listen {{ $all.ListenPorts.Status }} default_server {{ if $all.Cfg.ReusePort }}reuseport{{ end }} backlog={{ $all.BacklogSize }};
        {{ if $IsIPV6Enabled }}listen [::]:{{ $all.ListenPorts.Status }} default_server {{ if $all.Cfg.ReusePort }}reuseport{{ end }} backlog={{ $all.BacklogSize }};{{ end }}
        set $proxy_upstream_name "-";

        {{ if gt (len $cfg.BlockUserAgents) 0 }}
        if ($block_ua) {
           return 403;
        }
        {{ end }}
        {{ if gt (len $cfg.BlockReferers) 0 }}
        if ($block_ref) {
           return 403;
        }
        {{ end }}

        location {{ $healthzURI }} {
            {{ if $cfg.EnableOpentracing }}
            opentracing off;
            {{ end }}
            access_log off;
            return 200;
        }

        location /is-dynamic-lb-initialized {
            {{ if $cfg.EnableOpentracing }}
            opentracing off;
            {{ end }}
            access_log off;

            content_by_lua_block {
                local configuration = require("configuration")
                local backend_data = configuration.get_backends_data()
                if not backend_data then
                    ngx.exit(ngx.HTTP_INTERNAL_SERVER_ERROR)
                    return
                end

                ngx.say("OK")
                ngx.exit(ngx.HTTP_OK)
            }
        }

        location /nginx_status {
            set $proxy_upstream_name "internal";
            {{ if $cfg.EnableOpentracing }}
            opentracing off;
            {{ end }}

            access_log off;
            stub_status on;
        }

        location /configuration {
            access_log off;
            {{ if $cfg.EnableOpentracing }}
            opentracing off;
            {{ end }}

            allow 127.0.0.1;
            {{ if $IsIPV6Enabled }}
            allow ::1;
            {{ end }}
            deny all;

            # this should be equals to configuration_data dict
            client_max_body_size                    10m;
            client_body_buffer_size                 10m;
            proxy_buffering                         off;

            content_by_lua_block {
              configuration.call()
            }
        }

        location / {
            {{ if .CustomErrors }}
            proxy_set_header    X-Code 404;
            {{ end }}
            set $proxy_upstream_name "upstream-default-backend";
            proxy_set_header    Host   $best_http_host;

            proxy_pass          http://upstream_balancer;
        }

        {{ template "CUSTOM_ERRORS" (buildCustomErrorDeps $all.ProxySetHeaders $cfg.CustomHTTPErrors) }}
    }
}

stream {
    lua_package_cpath "/usr/local/lib/lua/?.so;/usr/lib/lua-platform-path/lua/5.1/?.so;;";
    lua_package_path "/etc/nginx/lua/?.lua;/etc/nginx/lua/vendor/?.lua;/usr/local/lib/lua/?.lua;;";

    lua_shared_dict tcp_udp_configuration_data 5M;

    init_by_lua_block {
        require("resty.core")
        collectgarbage("collect")

        -- init modules
        local ok, res

        ok, res = pcall(require, "tcp_udp_configuration")
        if not ok then
          error("require failed: " .. tostring(res))
        else
          tcp_udp_configuration = res
          tcp_udp_configuration.nameservers = { {{ buildResolversForLua $cfg.Resolver $cfg.DisableIpv6DNS }} }
        end

        ok, res = pcall(require, "tcp_udp_balancer")
        if not ok then
          error("require failed: " .. tostring(res))
        else
          tcp_udp_balancer = res
        end
    }

    init_worker_by_lua_block {
        tcp_udp_balancer.init_worker()
    }

    lua_add_variable $proxy_upstream_name;

    log_format log_stream {{ $cfg.LogFormatStream }};

    {{ if $cfg.DisableAccessLog }}
    access_log off;
    {{ else }}
    access_log {{ $cfg.AccessLogPath }} log_stream;
    {{ end }}

    error_log  {{ $cfg.ErrorLogPath }};

    upstream upstream_balancer {
        server 0.0.0.1:1234; # placeholder

        balancer_by_lua_block {
          tcp_udp_balancer.balance()
        }
    }

    server {
        listen unix:/tmp/ingress-stream.sock;

        content_by_lua_block {
          tcp_udp_configuration.call()
        }
    }

    # TCP services
    {{ range $tcpServer := .TCPBackends }}
    server {
        preread_by_lua_block {
            ngx.var.proxy_upstream_name="tcp-{{ $tcpServer.Backend.Namespace }}-{{ $tcpServer.Backend.Name }}-{{ $tcpServer.Backend.Port }}";
        }

        {{ range $address := $all.Cfg.BindAddressIpv4 }}
        listen                  {{ $address }}:{{ $tcpServer.Port }}{{ if $tcpServer.Backend.ProxyProtocol.Decode }} proxy_protocol{{ end }};
        {{ else }}
        listen                  {{ $tcpServer.Port }}{{ if $tcpServer.Backend.ProxyProtocol.Decode }} proxy_protocol{{ end }};
        {{ end }}
        {{ if $IsIPV6Enabled }}
        {{ range $address := $all.Cfg.BindAddressIpv6 }}
        listen                  {{ $address }}:{{ $tcpServer.Port }}{{ if $tcpServer.Backend.ProxyProtocol.Decode }} proxy_protocol{{ end }};
        {{ else }}
        listen                  [::]:{{ $tcpServer.Port }}{{ if $tcpServer.Backend.ProxyProtocol.Decode }} proxy_protocol{{ end }};
        {{ end }}
        {{ end }}
        proxy_timeout           {{ $cfg.ProxyStreamTimeout }};
        proxy_pass              upstream_balancer;
        {{ if $tcpServer.Backend.ProxyProtocol.Encode }}
        proxy_protocol          on;
        {{ end }}
    }
    {{ end }}

    # UDP services
    {{ range $udpServer := .UDPBackends }}
    server {
        preread_by_lua_block {
            ngx.var.proxy_upstream_name="udp-{{ $udpServer.Backend.Namespace }}-{{ $udpServer.Backend.Name }}-{{ $udpServer.Backend.Port }}";
        }

        {{ range $address := $all.Cfg.BindAddressIpv4 }}
        listen                  {{ $address }}:{{ $udpServer.Port }} udp;
        {{ else }}
        listen                  {{ $udpServer.Port }} udp;
        {{ end }}
        {{ if $IsIPV6Enabled }}
        {{ range $address := $all.Cfg.BindAddressIpv6 }}
        listen                  {{ $address }}:{{ $udpServer.Port }} udp;
        {{ else }}
        listen                  [::]:{{ $udpServer.Port }} udp;
        {{ end }}
        {{ end }}
        proxy_responses         {{ $cfg.ProxyStreamResponses }};
        proxy_timeout           {{ $cfg.ProxyStreamTimeout }};
        proxy_pass              upstream_balancer;
    }
    {{ end }}
}

{{/* definition of templates to avoid repetitions */}}
{{ define "CUSTOM_ERRORS" }}
        {{ $proxySetHeaders := .ProxySetHeaders }}
        {{ range $errCode := .ErrorCodes }}
        location @custom_{{ $errCode }} {
            internal;

            proxy_intercept_errors off;

            proxy_set_header       X-Code             {{ $errCode }};
            proxy_set_header       X-Format           $http_accept;
            proxy_set_header       X-Original-URI     $request_uri;
            proxy_set_header       X-Namespace        $namespace;
            proxy_set_header       X-Ingress-Name     $ingress_name;
            proxy_set_header       X-Service-Name     $service_name;
            proxy_set_header       X-Service-Port     $service_port;
            proxy_set_header       Host               $best_http_host;

            set $proxy_upstream_name "upstream-default-backend";

            rewrite                (.*) / break;

            proxy_pass            http://upstream_balancer;
            log_by_lua_block {
                monitor.call()
            }
        }
        {{ end }}
{{ end }}

{{/* CORS support from https://michielkalkman.com/snippets/nginx-cors-open-configuration.html */}}
{{ define "CORS" }}
     {{ $cors := .CorsConfig }}
     # Cors Preflight methods needs additional options and different Return Code
     if ($request_method = 'OPTIONS') {
        more_set_headers 'Access-Control-Allow-Origin: {{ $cors.CorsAllowOrigin }}';
        {{ if $cors.CorsAllowCredentials }} more_set_headers 'Access-Control-Allow-Credentials: {{ $cors.CorsAllowCredentials }}'; {{ end }}
        more_set_headers 'Access-Control-Allow-Methods: {{ $cors.CorsAllowMethods }}';
        more_set_headers 'Access-Control-Allow-Headers: {{ $cors.CorsAllowHeaders }}';
        more_set_headers 'Access-Control-Max-Age: {{ $cors.CorsMaxAge }}';
        more_set_headers 'Content-Type: text/plain charset=UTF-8';
        more_set_headers 'Content-Length: 0';
        return 204;
     }

        more_set_headers 'Access-Control-Allow-Origin: {{ $cors.CorsAllowOrigin }}';
        {{ if $cors.CorsAllowCredentials }} more_set_headers 'Access-Control-Allow-Credentials: {{ $cors.CorsAllowCredentials }}'; {{ end }}
        more_set_headers 'Access-Control-Allow-Methods: {{ $cors.CorsAllowMethods }}';
        more_set_headers 'Access-Control-Allow-Headers: {{ $cors.CorsAllowHeaders }}';

{{ end }}

{{/* definition of server-template to avoid repetitions with server-alias */}}
{{ define "SERVER" }}
        {{ $all := .First }}
        {{ $server := .Second }}
        {{ range $address := $all.Cfg.BindAddressIpv4 }}
        listen {{ $address }}:{{ $all.ListenPorts.HTTP }}{{ if $all.Cfg.UseProxyProtocol }} proxy_protocol{{ end }}{{ if eq $server.Hostname "_"}} default_server {{ if $all.Cfg.ReusePort }}reuseport{{ end }} backlog={{ $all.BacklogSize }}{{end}};
        {{ else }}
        listen {{ $all.ListenPorts.HTTP }}{{ if $all.Cfg.UseProxyProtocol }} proxy_protocol{{ end }}{{ if eq $server.Hostname "_"}} default_server {{ if $all.Cfg.ReusePort }}reuseport{{ end }} backlog={{ $all.BacklogSize }}{{end}};
        {{ end }}
        {{ if $all.IsIPV6Enabled }}
        {{ range $address := $all.Cfg.BindAddressIpv6 }}
        listen {{ $address }}:{{ $all.ListenPorts.HTTP }}{{ if $all.Cfg.UseProxyProtocol }} proxy_protocol{{ end }}{{ if eq $server.Hostname "_"}} default_server {{ if $all.Cfg.ReusePort }}reuseport{{ end }} backlog={{ $all.BacklogSize }}{{ end }};
        {{ else }}
        listen [::]:{{ $all.ListenPorts.HTTP }}{{ if $all.Cfg.UseProxyProtocol }} proxy_protocol{{ end }}{{ if eq $server.Hostname "_"}} default_server {{ if $all.Cfg.ReusePort }}reuseport{{ end }} backlog={{ $all.BacklogSize }}{{ end }};
        {{ end }}
        {{ end }}
        set $proxy_upstream_name "-";

        {{/* Listen on {{ $all.ListenPorts.SSLProxy }} because port {{ $all.ListenPorts.HTTPS }} is used in the TLS sni server */}}
        {{/* This listener must always have proxy_protocol enabled, because the SNI listener forwards on source IP info in it. */}}
        {{ if not (empty $server.SSLCert.PemFileName) }}
        {{ range $address := $all.Cfg.BindAddressIpv4 }}
        listen {{ $address }}:{{ if $all.IsSSLPassthroughEnabled }}{{ $all.ListenPorts.SSLProxy }} proxy_protocol {{ else }}{{ $all.ListenPorts.HTTPS }}{{ if $all.Cfg.UseProxyProtocol }} proxy_protocol{{ end }}{{ end }} {{ if eq $server.Hostname "_"}} default_server {{ if $all.Cfg.ReusePort }}reuseport{{ end }} backlog={{ $all.BacklogSize }}{{end}} ssl {{ if $all.Cfg.UseHTTP2 }}http2{{ end }};
        {{ else }}
        listen {{ if $all.IsSSLPassthroughEnabled }}{{ $all.ListenPorts.SSLProxy }} proxy_protocol {{ else }}{{ $all.ListenPorts.HTTPS }}{{ if $all.Cfg.UseProxyProtocol }} proxy_protocol{{ end }}{{ end }} {{ if eq $server.Hostname "_"}} default_server {{ if $all.Cfg.ReusePort }}reuseport{{ end }} backlog={{ $all.BacklogSize }}{{end}} ssl {{ if $all.Cfg.UseHTTP2 }}http2{{ end }};
        {{ end }}
        {{ if $all.IsIPV6Enabled }}
        {{ range $address := $all.Cfg.BindAddressIpv6 }}
        {{ if not (empty $server.SSLCert.PemFileName) }}listen {{ $address }}:{{ if $all.IsSSLPassthroughEnabled }}{{ $all.ListenPorts.SSLProxy }} proxy_protocol{{ else }}{{ $all.ListenPorts.HTTPS }}{{ if $all.Cfg.UseProxyProtocol }} proxy_protocol{{ end }}{{ end }}{{ end }} {{ if eq $server.Hostname "_"}} default_server {{ if $all.Cfg.ReusePort }}reuseport{{ end }} backlog={{ $all.BacklogSize }}{{end}} ssl {{ if $all.Cfg.UseHTTP2 }}http2{{ end }};
        {{ else }}
        {{ if not (empty $server.SSLCert.PemFileName) }}listen [::]:{{ if $all.IsSSLPassthroughEnabled }}{{ $all.ListenPorts.SSLProxy }} proxy_protocol{{ else }}{{ $all.ListenPorts.HTTPS }}{{ if $all.Cfg.UseProxyProtocol }} proxy_protocol{{ end }}{{ end }}{{ end }} {{ if eq $server.Hostname "_"}} default_server {{ if $all.Cfg.ReusePort }}reuseport{{ end }} backlog={{ $all.BacklogSize }}{{end}} ssl {{ if $all.Cfg.UseHTTP2 }}http2{{ end }};
        {{ end }}
        {{ end }}
        {{/* comment PEM sha is required to detect changes in the generated configuration and force a reload */}}
        # PEM sha: {{ $server.SSLCert.PemSHA }}
        ssl_certificate                         {{ $server.SSLCert.PemFileName }};
        ssl_certificate_key                     {{ $server.SSLCert.PemFileName }};
        {{ if not (empty $server.SSLCert.FullChainPemFileName)}}
        ssl_trusted_certificate                 {{ $server.SSLCert.FullChainPemFileName }};
        ssl_stapling                            on;
        ssl_stapling_verify                     on;
        {{ end }}

        {{ if $all.DynamicCertificatesEnabled}}
        ssl_certificate_by_lua_block {
            certificate.call()
        }
        {{ end }}
        {{ end }}

        {{ if not (empty $server.AuthTLSError) }}
        # {{ $server.AuthTLSError }}
        return 403;
        {{ else }}

        {{ if not (empty $server.CertificateAuth.CAFileName) }}
        # PEM sha: {{ $server.CertificateAuth.PemSHA }}
        ssl_client_certificate                  {{ $server.CertificateAuth.CAFileName }};
        ssl_verify_client                       {{ $server.CertificateAuth.VerifyClient }};
        ssl_verify_depth                        {{ $server.CertificateAuth.ValidationDepth }};
        {{ if not (empty $server.CertificateAuth.ErrorPage)}}
        error_page 495 496 = {{ $server.CertificateAuth.ErrorPage }};
        {{ end }}
        {{ end }}

        {{ if not (empty $server.SSLCiphers) }}
        ssl_ciphers                             {{ $server.SSLCiphers }};
        {{ end }}

        {{ if not (empty $server.ServerSnippet) }}
        {{ $server.ServerSnippet }}
        {{ end }}

        {{ template "CUSTOM_ERRORS" (buildCustomErrorDeps $all.ProxySetHeaders (collectCustomErrorsPerServer $server)) }}

        {{ $enforceRegex := enforceRegexModifier $server.Locations }}
        {{ range $location := $server.Locations }}
        {{ $path := buildLocation $location $enforceRegex }}
        {{ $proxySetHeader := proxySetHeader $location }}
        {{ $authPath := buildAuthLocation $location }}

        {{ if not (empty $location.Rewrite.AppRoot)}}
        if ($uri = /) {
            return 302 {{ $location.Rewrite.AppRoot }};
        }
        {{ end }}

        {{ if $authPath }}
        location = {{ $authPath }} {
            internal;

            # ngx_auth_request module overrides variables in the parent request,
            # therefore we have to explicitly set this variable again so that when the parent request
            # resumes it has the correct value set for this variable so that Lua can pick backend correctly
            set $proxy_upstream_name "{{ buildUpstreamName $location }}";

            proxy_pass_request_body     off;
            proxy_set_header            Content-Length "";
            proxy_set_header            X-Forwarded-Proto "";

            {{ if $location.ExternalAuth.Method }}
            proxy_method                {{ $location.ExternalAuth.Method }};
            proxy_set_header            X-Original-URI          $request_uri;
            proxy_set_header            X-Scheme                $pass_access_scheme;
            {{ end }}

            proxy_set_header            Host                    {{ $location.ExternalAuth.Host }};
            proxy_set_header            X-Original-URL          $scheme://$http_host$request_uri;
            proxy_set_header            X-Original-Method       $request_method;
            proxy_set_header            X-Sent-From             "nginx-ingress-controller";
            proxy_set_header            X-Real-IP               $the_real_ip;
            {{ if and $all.Cfg.UseForwardedHeaders $all.Cfg.ComputeFullForwardedFor }}
            proxy_set_header            X-Forwarded-For        $full_x_forwarded_for;
            {{ else }}
            proxy_set_header            X-Forwarded-For        $the_real_ip;
            {{ end }}

            {{ if $location.ExternalAuth.RequestRedirect }}
            proxy_set_header            X-Auth-Request-Redirect {{ $location.ExternalAuth.RequestRedirect }};
            {{ else }}
            proxy_set_header            X-Auth-Request-Redirect $request_uri;
            {{ end }}

            proxy_buffering                         {{ $location.Proxy.ProxyBuffering }};
            proxy_buffer_size                       {{ $location.Proxy.BufferSize }};
            proxy_buffers                           4 {{ $location.Proxy.BufferSize }};
            proxy_request_buffering                 {{ $location.Proxy.RequestBuffering }};

            proxy_http_version          1.1;
            proxy_ssl_server_name       on;
            proxy_pass_request_headers  on;
            {{ if isValidByteSize $location.Proxy.BodySize }}
            client_max_body_size        {{ $location.Proxy.BodySize }};
            {{ end }}
            {{ if isValidByteSize $location.ClientBodyBufferSize }}
            client_body_buffer_size     {{ $location.ClientBodyBufferSize }};
            {{ end }}

            # Pass the extracted client certificate to the auth provider
            {{ if not (empty $server.CertificateAuth.CAFileName) }}
            {{ if $server.CertificateAuth.PassCertToUpstream }}
            proxy_set_header ssl-client-cert        $ssl_client_escaped_cert;
            {{ end }}
            proxy_set_header ssl-client-verify      $ssl_client_verify;
            proxy_set_header ssl-client-subject-dn  $ssl_client_s_dn;
            proxy_set_header ssl-client-issuer-dn   $ssl_client_i_dn;
            {{ end }}

            {{ if not (empty $location.ExternalAuth.AuthSnippet) }}
            {{ $location.ExternalAuth.AuthSnippet }}
            {{ end }}

            set $target {{ $location.ExternalAuth.URL }};
            proxy_pass $target;
        }
        {{ end }}

        location {{ $path }} {
            {{ $ing := (getIngressInformation $location.Ingress $location.Path) }}
            set $namespace      "{{ $ing.Namespace }}";
            set $ingress_name   "{{ $ing.Rule }}";
            set $service_name   "{{ $ing.Service }}";
            set $service_port   "{{ $location.Port }}";
            set $location_path  "{{ $location.Path | escapeLiteralDollar }}";

            {{ if $all.Cfg.EnableOpentracing }}
            opentracing_propagate_context;
            {{ end }}

            rewrite_by_lua_block {
                balancer.rewrite()
            }
            access_by_lua_block {
                {{ if shouldConfigureLuaRestyWAF $all.Cfg.DisableLuaRestyWAF $location.LuaRestyWAF.Mode }}
                local lua_resty_waf = require("resty.waf")
                local waf = lua_resty_waf:new()

                waf:set_option("mode", "{{ $location.LuaRestyWAF.Mode }}")
                waf:set_option("storage_zone", "waf_storage")

                {{ if $location.LuaRestyWAF.AllowUnknownContentTypes }}
                waf:set_option("allow_unknown_content_types", true)
                {{ else }}
                waf:set_option("allowed_content_types", { "text/html", "text/json", "application/json" })
                {{ end }}

                waf:set_option("event_log_level", ngx.WARN)

                {{ if gt $location.LuaRestyWAF.ScoreThreshold 0 }}
                waf:set_option("score_threshold", {{ $location.LuaRestyWAF.ScoreThreshold }})
                {{ end }}

                {{ if not $location.LuaRestyWAF.ProcessMultipartBody }}
                waf:set_option("process_multipart_body", false)
                {{ end }}

                {{ if $location.LuaRestyWAF.Debug }}
                waf:set_option("debug", true)
                waf:set_option("event_log_request_arguments", true)
                waf:set_option("event_log_request_body", true)
                waf:set_option("event_log_request_headers", true)
                waf:set_option("req_tid_header", true)
                waf:set_option("res_tid_header", true)
                {{ end }}

                {{ range $ruleset := $location.LuaRestyWAF.IgnoredRuleSets }}
                waf:set_option("ignore_ruleset", "{{ $ruleset }}")
                {{ end }}

                {{ if gt (len $location.LuaRestyWAF.ExtraRulesetString) 0 }}
                waf:set_option("add_ruleset_string", "10000_extra_rules", {{ $location.LuaRestyWAF.ExtraRulesetString }})
                {{ end }}

                waf:exec()
                {{ end }}
            }
            header_filter_by_lua_block {
                {{ if shouldConfigureLuaRestyWAF $all.Cfg.DisableLuaRestyWAF $location.LuaRestyWAF.Mode }}
                local lua_resty_waf = require "resty.waf"
                local waf = lua_resty_waf:new()
                waf:exec()
                {{ end }}
            }
            body_filter_by_lua_block {
                {{ if shouldConfigureLuaRestyWAF $all.Cfg.DisableLuaRestyWAF $location.LuaRestyWAF.Mode }}
                local lua_resty_waf = require "resty.waf"
                local waf = lua_resty_waf:new()
                waf:exec()
                {{ end }}
            }

            log_by_lua_block {
                {{ if shouldConfigureLuaRestyWAF $all.Cfg.DisableLuaRestyWAF $location.LuaRestyWAF.Mode }}
                local lua_resty_waf = require "resty.waf"
                local waf = lua_resty_waf:new()
                waf:exec()
                {{ end }}
                balancer.log()
                monitor.call()
                statsd_monitor.call()
            }

            {{ if (and (not (empty $server.SSLCert.PemFileName)) $all.Cfg.HSTS) }}
            if ($scheme = https) {
            more_set_headers                        "Strict-Transport-Security: max-age={{ $all.Cfg.HSTSMaxAge }}{{ if $all.Cfg.HSTSIncludeSubdomains }}; includeSubDomains{{ end }}{{ if $all.Cfg.HSTSPreload }}; preload{{ end }}";
            }
            {{ end }}


            {{ if not $location.Logs.Access }}
            access_log off;
            {{ end }}

            {{ if $location.Logs.Rewrite }}
            rewrite_log on;
            {{ end }}

            port_in_redirect {{ if $location.UsePortInRedirects }}on{{ else }}off{{ end }};

            set $proxy_upstream_name "{{ buildUpstreamName $location }}";

            {{/* redirect to HTTPS can be achieved forcing the redirect or having a SSL Certificate configured for the server */}}
            {{ if (or $location.Rewrite.ForceSSLRedirect (and (not (empty $server.SSLCert.PemFileName)) $location.Rewrite.SSLRedirect)) }}
            {{ if not (isLocationInLocationList $location $all.Cfg.NoTLSRedirectLocations) }}
            # enforce ssl on server side
            if ($redirect_to_https) {
                {{ if $location.UsePortInRedirects }}
                # using custom ports require a different rewrite directive
                {{ $redirect_port := (printf ":%v" $all.ListenPorts.HTTPS) }}
                error_page 497 ={{ $all.Cfg.HTTPRedirectCode }} https://$host{{ $redirect_port }}$request_uri;

                return 497;
                {{ else }}
                return {{ $all.Cfg.HTTPRedirectCode }} https://$best_http_host$request_uri;
                {{ end }}
            }
            {{ end }}
            {{ end }}

            {{ if (or $location.ModSecurity.Enable $all.Cfg.EnableModsecurity) }}
            modsecurity on;

<<<<<<< HEAD
            modsecurity_rules_file /etc/nginx/modsecurity/modsecurity.conf;
            {{ if (or $location.ModSecurity.OWASPRules $all.Cfg.EnableOWASPCoreRules) }}
=======
            {{ if $location.ModSecurity.Snippet }}
            modsecurity_rules '
                {{ $location.ModSecurity.Snippet }}
            ';
            {{ else if (or $location.ModSecurity.OWASPRules $all.Cfg.EnableOWASPCoreRules) }}
>>>>>>> 6eac5785
            modsecurity_rules_file /etc/nginx/owasp-modsecurity-crs/nginx-modsecurity.conf;
            {{ else }}
            modsecurity_rules_file /etc/nginx/modsecurity/modsecurity.conf;
            {{ end }}

            {{ if (not (empty $location.ModSecurity.TransactionID)) }}
            modsecurity_transaction_id "{{ $location.ModSecurity.TransactionID }}";
            {{ end }}

            {{ if (not (empty $location.ModSecurity.TransactionID)) }}
            modsecurity_transaction_id "{{ $location.ModSecurity.TransactionID }}";
            {{ end }}
            {{ end }}

            {{ if isLocationAllowed $location }}
            {{ if gt (len $location.Whitelist.CIDR) 0 }}
            if ({{ buildDenyVariable (print $server.Hostname "_"  $path) }}) {
                return 403;
            }
            {{ end }}

            {{ if not (isLocationInLocationList $location $all.Cfg.NoAuthLocations) }}
            {{ if $authPath }}
            # this location requires authentication
            auth_request        {{ $authPath }};
            auth_request_set    $auth_cookie $upstream_http_set_cookie;
            add_header          Set-Cookie $auth_cookie;
            {{- range $line := buildAuthResponseHeaders $location }}
            {{ $line }}
            {{- end }}
            {{ end }}

            {{ if $location.ExternalAuth.SigninURL }}
            set_escape_uri $escaped_request_uri $request_uri;
            error_page 401 = {{ buildAuthSignURL $location.ExternalAuth.SigninURL }};
            {{ end }}

            {{ if $location.BasicDigestAuth.Secured }}
            {{ if eq $location.BasicDigestAuth.Type "basic" }}
            auth_basic "{{ $location.BasicDigestAuth.Realm }}";
            auth_basic_user_file {{ $location.BasicDigestAuth.File }};
            {{ else }}
            auth_digest "{{ $location.BasicDigestAuth.Realm }}";
            auth_digest_user_file {{ $location.BasicDigestAuth.File }};
            {{ end }}
            proxy_set_header Authorization "";
            {{ end }}
            {{ end }}

            {{/* if the location contains a rate limit annotation, create one */}}
            {{ $limits := buildRateLimit $location }}
            {{ range $limit := $limits }}
            {{ $limit }}{{ end }}

            {{ if $location.CorsConfig.CorsEnabled }}
            {{ template "CORS" $location }}
            {{ end }}

            {{ buildInfluxDB $location.InfluxDB }}

            {{ if not (empty $location.Redirect.URL) }}
            if ($uri ~* {{ stripLocationModifer $path }}) {
                return {{ $location.Redirect.Code }} {{ $location.Redirect.URL }};
            }
            {{ end }}

            {{ if isValidByteSize $location.Proxy.BodySize }}
            client_max_body_size                    {{ $location.Proxy.BodySize }};
            {{ end }}
            {{ if isValidByteSize $location.ClientBodyBufferSize }}
            client_body_buffer_size                 {{ $location.ClientBodyBufferSize }};
            {{ end }}

            {{/* By default use vhost as Host to upstream, but allow overrides */}}
            {{ if not (empty $location.UpstreamVhost) }}
            {{ $proxySetHeader }} Host                   "{{ $location.UpstreamVhost }}";
            {{ else }}
            {{ $proxySetHeader }} Host                   $best_http_host;
            {{ end }}

            # Pass the extracted client certificate to the backend
            {{ if not (empty $server.CertificateAuth.CAFileName) }}
            {{ if $server.CertificateAuth.PassCertToUpstream }}
            {{ $proxySetHeader }} ssl-client-cert        $ssl_client_escaped_cert;
            {{ end }}
            {{ $proxySetHeader }} ssl-client-verify      $ssl_client_verify;
            {{ $proxySetHeader }} ssl-client-subject-dn  $ssl_client_s_dn;
            {{ $proxySetHeader }} ssl-client-issuer-dn   $ssl_client_i_dn;
            {{ end }}

            # Allow websocket connections
            {{ $proxySetHeader }}                        Upgrade           $http_upgrade;
            {{ if $location.Connection.Enabled}}
            {{ $proxySetHeader }}                        Connection        {{ $location.Connection.Header }};
            {{ else }}
            {{ $proxySetHeader }}                        Connection        $connection_upgrade;
            {{ end }}

            {{ $proxySetHeader }} X-Request-ID           $req_id;
            {{ $proxySetHeader }} X-Real-IP              $the_real_ip;
            {{ if and $all.Cfg.UseForwardedHeaders $all.Cfg.ComputeFullForwardedFor }}
            {{ $proxySetHeader }} X-Forwarded-For        $full_x_forwarded_for;
            {{ else }}
            {{ $proxySetHeader }} X-Forwarded-For        $the_real_ip;
            {{ end }}
            {{ $proxySetHeader }} X-Forwarded-Host       $best_http_host;
            {{ $proxySetHeader }} X-Forwarded-Port       $pass_port;
            {{ $proxySetHeader }} X-Forwarded-Proto      $pass_access_scheme;
            {{ if $all.Cfg.ProxyAddOriginalURIHeader }}
            {{ $proxySetHeader }} X-Original-URI         $request_uri;
            {{ end }}
            {{ $proxySetHeader }} X-Scheme               $pass_access_scheme;

            # Pass the original X-Forwarded-For
            {{ $proxySetHeader }} X-Original-Forwarded-For {{ buildForwardedFor $all.Cfg.ForwardedForHeader }};

            # mitigate HTTPoxy Vulnerability
            # https://www.nginx.com/blog/mitigating-the-httpoxy-vulnerability-with-nginx/
            {{ $proxySetHeader }} Proxy                  "";

            # Custom headers to proxied server
            {{ range $k, $v := $all.ProxySetHeaders }}
            {{ $proxySetHeader }} {{ $k }}                    "{{ $v }}";
            {{ end }}

            proxy_connect_timeout                   {{ $location.Proxy.ConnectTimeout }}s;
            proxy_send_timeout                      {{ $location.Proxy.SendTimeout }}s;
            proxy_read_timeout                      {{ $location.Proxy.ReadTimeout }}s;

            proxy_buffering                         {{ $location.Proxy.ProxyBuffering }};
            proxy_buffer_size                       {{ $location.Proxy.BufferSize }};
            proxy_buffers                           4 {{ $location.Proxy.BufferSize }};
            proxy_request_buffering                 {{ $location.Proxy.RequestBuffering }};

            proxy_http_version                      1.1;

            proxy_cookie_domain                     {{ $location.Proxy.CookieDomain }};
            proxy_cookie_path                       {{ $location.Proxy.CookiePath }};

            # In case of errors try the next upstream server before returning an error
            proxy_next_upstream                     {{ buildNextUpstream $location.Proxy.NextUpstream $all.Cfg.RetryNonIdempotent }};
            proxy_next_upstream_tries               {{ $location.Proxy.NextUpstreamTries }};

            {{/* rewrite only works if the content is not compressed */}}
            {{ if $location.Rewrite.AddBaseURL }}
            {{ $proxySetHeader }}                        Accept-Encoding     "";
            {{ end }}

            {{/* Add any additional configuration defined */}}
            {{ $location.ConfigurationSnippet }}

            {{ if not (empty $all.Cfg.LocationSnippet) }}
            # Custom code snippet configured in the configuration configmap
            {{ $all.Cfg.LocationSnippet }}
            {{ end }}

            {{/* if we are sending the request to a custom default backend, we add the required headers */}}
            {{ if (hasPrefix $location.Backend "custom-default-backend-") }}
            proxy_set_header       X-Code             503;
            proxy_set_header       X-Format           $http_accept;
            proxy_set_header       X-Namespace        $namespace;
            proxy_set_header       X-Ingress-Name     $ingress_name;
            proxy_set_header       X-Service-Name     $service_name;
            proxy_set_header       X-Service-Port     $service_port;
            {{ end }}

            {{/* if a location-specific error override is set, add the proxy_intercept here */}}
            {{ if $location.CustomHTTPErrors }}
            # Custom error pages per ingress
            proxy_intercept_errors on;
            {{ end }}

            {{ range $errCode := $location.CustomHTTPErrors }}
            error_page {{ $errCode }} = @custom_{{ $errCode }};{{ end }}


            {{ buildProxyPass $server.Hostname $all.Backends $location }}
            {{ if (or (eq $location.Proxy.ProxyRedirectFrom "default") (eq $location.Proxy.ProxyRedirectFrom "off")) }}
            proxy_redirect                          {{ $location.Proxy.ProxyRedirectFrom }};
            {{ else if not (eq $location.Proxy.ProxyRedirectTo "off") }}
            proxy_redirect                          {{ $location.Proxy.ProxyRedirectFrom }} {{ $location.Proxy.ProxyRedirectTo }};
            {{ end }}
            {{ else }}
            # Location denied. Reason: {{ $location.Denied | printf "%q" }}
            return 503;
            {{ end }}
        }
        {{ end }}
        {{ end }}

        {{ if eq $server.Hostname "_" }}
        # health checks in cloud providers require the use of port {{ $all.ListenPorts.HTTP }}
        location {{ $all.HealthzURI }} {
            {{ if $all.Cfg.EnableOpentracing }}
            opentracing off;
            {{ end }}

            access_log off;
            return 200;
        }

        # this is required to avoid error if nginx is being monitored
        # with an external software (like sysdig)
        location /nginx_status {
            {{ if $all.Cfg.EnableOpentracing }}
            opentracing off;
            {{ end }}

            {{ range $v := $all.NginxStatusIpv4Whitelist }}
            allow {{ $v }};
            {{ end }}
            {{ if $all.IsIPV6Enabled -}}
            {{ range $v := $all.NginxStatusIpv6Whitelist }}
            allow {{ $v }};
            {{ end }}
            {{ end -}}
            deny all;

            access_log off;
            stub_status on;
        }

        {{ end }}

{{ end }}<|MERGE_RESOLUTION|>--- conflicted
+++ resolved
@@ -1146,16 +1146,11 @@
             {{ if (or $location.ModSecurity.Enable $all.Cfg.EnableModsecurity) }}
             modsecurity on;
 
-<<<<<<< HEAD
-            modsecurity_rules_file /etc/nginx/modsecurity/modsecurity.conf;
-            {{ if (or $location.ModSecurity.OWASPRules $all.Cfg.EnableOWASPCoreRules) }}
-=======
             {{ if $location.ModSecurity.Snippet }}
             modsecurity_rules '
                 {{ $location.ModSecurity.Snippet }}
             ';
             {{ else if (or $location.ModSecurity.OWASPRules $all.Cfg.EnableOWASPCoreRules) }}
->>>>>>> 6eac5785
             modsecurity_rules_file /etc/nginx/owasp-modsecurity-crs/nginx-modsecurity.conf;
             {{ else }}
             modsecurity_rules_file /etc/nginx/modsecurity/modsecurity.conf;

name: CI

on:
  pull_request:
    branches:
      - "*"
    paths-ignore:
      - 'docs/**'
      - 'deploy/**'
      - '**.md'

  push:
    branches:
      - main
    paths-ignore:
      - 'docs/**'
      - 'deploy/**'
      - '**.md'

  workflow_dispatch:
    inputs:
      run_e2e:
        description: 'Force e2e to run'
        required: false
        type: boolean


permissions:
  contents: read

jobs:

  changes:
    permissions:
      contents: read  # for dorny/paths-filter to fetch a list of changed files
      pull-requests: read  # for dorny/paths-filter to read pull requests
    runs-on: ubuntu-latest
    outputs:
      go: ${{ steps.filter.outputs.go }}
      charts: ${{ steps.filter.outputs.charts }}

    steps:

      - name: Checkout
        uses: actions/checkout@f43a0e5ff2bd294095638e18286ca9a3d1956744 # v3.6.0

      - uses: dorny/paths-filter@4512585405083f25c027a35db413c2b3b9006d50 # v2.11.1
        id: filter
        with:
          token: ${{ secrets.GITHUB_TOKEN }}
          filters: |
            go:
              - '**/*.go'
              - 'go.mod'
              - 'go.sum'
              - 'rootfs/**/*'
              - 'TAG'
              - 'test/e2e/**/*'
              - 'NGINX_BASE'
            charts:
              - 'charts/ingress-nginx/Chart.yaml'
              - 'charts/ingress-nginx/**/*'
              - 'NGINX_BASE'


  security:
    runs-on: ubuntu-latest
    steps:

      - name: Checkout
        uses: actions/checkout@f43a0e5ff2bd294095638e18286ca9a3d1956744 # v3.6.0

      - name: Run Gosec Security Scanner
        uses: securego/gosec@a89e9d5a7acb4457f3891ac18532b142b1bf9221 # v2.17.0
        with:
          # G601 for zz_generated.deepcopy.go
          # G306 TODO: Expect WriteFile permissions to be 0600 or less
          # G307 TODO: Deferring unsafe method "Close"
          args: -exclude=G109,G601,G104,G204,G304,G306,G307 -tests=false -exclude-dir=test -exclude-dir=images/  -exclude-dir=docs/ ./...

<<<<<<< HEAD
=======
  lint:
    runs-on: ubuntu-latest
    needs: changes
    if: |
      (needs.changes.outputs.go == 'true')
    steps:
      - name: Checkout
        uses: actions/checkout@f43a0e5ff2bd294095638e18286ca9a3d1956744 # v3.6.0
      
      - name: Set up Go
        id: go
        uses: actions/setup-go@93397bea11091df50f3d7e59dc26a7711a8bcfbe # v4.1.0
        with:
          go-version: '1.20'
          check-latest: true

      - name: Run Lint
        run: ./hack/verify-golint.sh

>>>>>>> b3060bfb
  gofmt:
    runs-on: ubuntu-latest
    needs: changes
    if: |
      (needs.changes.outputs.go == 'true')
    steps:
      - name: Checkout
        uses: actions/checkout@f43a0e5ff2bd294095638e18286ca9a3d1956744 # v3.6.0
      
      - name: Set up Go
        id: go
        uses: actions/setup-go@93397bea11091df50f3d7e59dc26a7711a8bcfbe # v4.1.0
        with:
          go-version: '1.20'
          check-latest: true

      - name: Run go-fmt
        run: ./hack/verify-gofmt.sh

  test-go:
    runs-on: ubuntu-latest
    needs: changes
    if: |
      (needs.changes.outputs.go == 'true')
    steps:
      - name: Checkout
        uses: actions/checkout@f43a0e5ff2bd294095638e18286ca9a3d1956744 # v3.6.0
      
      - name: Set up Go
        id: go
        uses: actions/setup-go@93397bea11091df50f3d7e59dc26a7711a8bcfbe # v4.1.0
        with:
          go-version: '1.20'
          check-latest: true

      - name: Run test
        run: make test

  build:
    name: Build
    runs-on: ubuntu-latest
    needs: changes
    if: |
      (needs.changes.outputs.go == 'true') || (needs.changes.outputs.charts == 'true') || ${{ inputs.run_e2e }}

    steps:
      - name: Checkout
        uses: actions/checkout@f43a0e5ff2bd294095638e18286ca9a3d1956744 # v3.6.0

      - name: Set up Go
        id: go
        uses: actions/setup-go@93397bea11091df50f3d7e59dc26a7711a8bcfbe # v4.1.0
        with:
          go-version: '1.20'
          check-latest: true

      - name: Set up QEMU
        uses: docker/setup-qemu-action@2b82ce82d56a2a04d2637cd93a637ae1b359c0a7 # v2.2.0

      - name: Set up Docker Buildx
        id: buildx
        uses: docker/setup-buildx-action@4c0219f9ac95b02789c1075625400b2acbff50b1 # v2.9.1
        with:
          version: latest

      - name: Available platforms
        run: echo ${{ steps.buildx.outputs.platforms }}

      - name: Prepare Host
        run: |
          curl -LO https://dl.k8s.io/release/v1.25.5/bin/linux/amd64/kubectl
          chmod +x ./kubectl
          sudo mv ./kubectl /usr/local/bin/kubectl

      - name: Build images
        env:
          TAG: 1.0.0-dev
          ARCH: amd64
          REGISTRY: ingress-controller
        run: |
          echo "building images..."
          make clean-image build image image-chroot
          make -C test/e2e-image image

          echo "creating images cache..."
          docker save \
            nginx-ingress-controller:e2e \
            ingress-controller/controller:1.0.0-dev \
            ingress-controller/controller-chroot:1.0.0-dev \
            | gzip > docker.tar.gz

      - name: cache
        uses: actions/upload-artifact@0b7f8abb1508181956e8e162db84b466c27e18ce # v3.1.2
        with:
          name: docker.tar.gz
          path: docker.tar.gz
          retention-days: 5
  helm:
    name: Helm chart
    runs-on: ubuntu-latest
    needs:
      - changes
      - build
    if: |
      (needs.changes.outputs.charts == 'true') || ${{ inputs.run_e2e }}

    strategy:
      matrix:
        k8s: [v1.24.15, v1.25.11, v1.26.6, v1.27.3]

    steps:
      - name: Checkout
        uses: actions/checkout@f43a0e5ff2bd294095638e18286ca9a3d1956744 # v3.6.0

      - name: Setup Go
        uses: actions/setup-go@93397bea11091df50f3d7e59dc26a7711a8bcfbe # v4.1.0
        with:
          go-version: '1.20'
          check-latest: true

      - name: cache
        uses: actions/download-artifact@9bc31d5ccc31df68ecc42ccf4149144866c47d8a # v3.0.2
        with:
          name: docker.tar.gz

      - name: Lint
        run: |
          ./build/run-in-docker.sh ./hack/verify-chart-lint.sh

      - name: Run helm-docs
        run: |
          GOBIN=$PWD GO111MODULE=on go install github.com/norwoodj/helm-docs/cmd/helm-docs@v1.11.0
          ./helm-docs --chart-search-root=${GITHUB_WORKSPACE}/charts
          DIFF=$(git diff ${GITHUB_WORKSPACE}/charts/ingress-nginx/README.md)
          if [ ! -z "$DIFF" ]; then
            echo "Please use helm-docs in your clone, of your fork, of the project, and commit a updated README.md for the chart. https://github.com/kubernetes/ingress-nginx/blob/main/RELEASE.md#d-edit-the-valuesyaml-and-run-helm-docs"
          fi
          git diff --exit-code
          rm -f ./helm-docs

      - name: Run Artifact Hub lint
        run: |
          wget https://github.com/artifacthub/hub/releases/download/v1.5.0/ah_1.5.0_linux_amd64.tar.gz
          echo 'ad0e44c6ea058ab6b85dbf582e88bad9fdbc64ded0d1dd4edbac65133e5c87da *ah_1.5.0_linux_amd64.tar.gz' | shasum -c
          tar -xzvf ah_1.5.0_linux_amd64.tar.gz ah
          ./ah lint -p charts/ingress-nginx || exit 1
          rm -f ./ah ./ah_1.5.0_linux_amd64.tar.gz

      - name: fix permissions
        run: |
          sudo mkdir -p $HOME/.kube
          sudo chmod -R 777 $HOME/.kube

      - name: Create Kubernetes ${{ matrix.k8s }} cluster
        id: kind
        run: |
          kind create cluster --image=kindest/node:${{ matrix.k8s }}

      - name: Load images from cache
        run: |
          echo "loading docker images..."
          gzip -dc docker.tar.gz | docker load

      - name: Test
        env:
          KIND_CLUSTER_NAME: kind
          SKIP_CLUSTER_CREATION: true
          SKIP_IMAGE_CREATION: true
        run: |
          kind get kubeconfig > $HOME/.kube/kind-config-kind
          make kind-e2e-chart-tests

  kubernetes:
    name: Kubernetes
    runs-on: ubuntu-latest
    needs:
      - changes
      - build
    if: |
      (needs.changes.outputs.go == 'true') || ${{ inputs.run_e2e }}

    strategy:
      matrix:
        k8s: [v1.24.15, v1.25.11, v1.26.6, v1.27.3]

    steps:
      - name: Checkout
        uses: actions/checkout@f43a0e5ff2bd294095638e18286ca9a3d1956744 # v3.6.0

      - name: cache
        uses: actions/download-artifact@9bc31d5ccc31df68ecc42ccf4149144866c47d8a # v3.0.2
        with:
          name: docker.tar.gz

      - name: Create Kubernetes ${{ matrix.k8s }} cluster
        id: kind
        run: |
          kind create cluster --image=kindest/node:${{ matrix.k8s }} --config test/e2e/kind.yaml

      - name: Load images from cache
        run: |
          echo "loading docker images..."
          gzip -dc docker.tar.gz | docker load

      - name: Run e2e tests
        env:
          KIND_CLUSTER_NAME: kind
          SKIP_CLUSTER_CREATION: true
          SKIP_IMAGE_CREATION: true
        run: |
          kind get kubeconfig > $HOME/.kube/kind-config-kind
          make kind-e2e-test

      - name: Upload e2e junit-reports
        uses: actions/upload-artifact@0b7f8abb1508181956e8e162db84b466c27e18ce # v3.1.2
        if: success() || failure()
        with:
          name: e2e-test-reports-${{ matrix.k8s }}
          path: 'test/junitreports/report*.xml'

  kubernetes-validations:
    name: Kubernetes with Validations
    runs-on: ubuntu-latest
    needs:
      - changes
      - build
    if: |
      (needs.changes.outputs.go == 'true') || ${{ inputs.run_e2e }}

    strategy:
      matrix:
        k8s: [v1.24.15, v1.25.11, v1.26.6, v1.27.3]

    steps:
      - name: Checkout
        uses: actions/checkout@f43a0e5ff2bd294095638e18286ca9a3d1956744 # v3.6.0

      - name: cache
        uses: actions/download-artifact@9bc31d5ccc31df68ecc42ccf4149144866c47d8a # v3.0.2
        with:
          name: docker.tar.gz

      - name: Create Kubernetes ${{ matrix.k8s }} cluster
        id: kind
        run: |
          kind create cluster --image=kindest/node:${{ matrix.k8s }} --config test/e2e/kind.yaml

      - name: Load images from cache
        run: |
          echo "loading docker images..."
          gzip -dc docker.tar.gz | docker load

      - name: Run e2e tests
        env:
          KIND_CLUSTER_NAME: kind
          SKIP_CLUSTER_CREATION: true
          SKIP_IMAGE_CREATION: true
          ENABLE_VALIDATIONS: true
        run: |
          kind get kubeconfig > $HOME/.kube/kind-config-kind
          make kind-e2e-test

      - name: Upload e2e junit-reports
        uses: actions/upload-artifact@0b7f8abb1508181956e8e162db84b466c27e18ce # v3.1.2
        if: success() || failure()
        with:
          name: e2e-test-reports-${{ matrix.k8s }}
          path: 'test/junitreports/report*.xml'


  kubernetes-chroot:
    name: Kubernetes chroot
    runs-on: ubuntu-latest
    needs:
      - changes
      - build
    if: |
      (needs.changes.outputs.go == 'true') || ${{ inputs.run_e2e }}

    strategy:
      matrix:
        k8s: [v1.24.15, v1.25.11, v1.26.6, v1.27.3]

    steps:

      - name: Checkout
        uses: actions/checkout@f43a0e5ff2bd294095638e18286ca9a3d1956744 # v3.6.0

      - name: cache
        uses: actions/download-artifact@9bc31d5ccc31df68ecc42ccf4149144866c47d8a # v3.0.2
        with:
          name: docker.tar.gz

      - name: Create Kubernetes ${{ matrix.k8s }} cluster
        id: kind
        run: |
          kind create cluster --image=kindest/node:${{ matrix.k8s }} --config test/e2e/kind.yaml

      - name: Load images from cache
        run: |
          echo "loading docker images..."
          gzip -dc docker.tar.gz | docker load

      - name: Run e2e tests
        env:
          KIND_CLUSTER_NAME: kind
          SKIP_CLUSTER_CREATION: true
          SKIP_IMAGE_CREATION: true
          IS_CHROOT: true
        run: |
          kind get kubeconfig > $HOME/.kube/kind-config-kind
          make kind-e2e-test

      - name: Upload e2e junit-reports
        uses: actions/upload-artifact@0b7f8abb1508181956e8e162db84b466c27e18ce # v3.1.2
        if: success() || failure()
        with:
          name: e2e-test-reports-chroot-${{ matrix.k8s }}
          path: 'test/junitreports/report*.xml'


  test-image-build:
    permissions:
      contents: read  # for dorny/paths-filter to fetch a list of changed files
      pull-requests: read  # for dorny/paths-filter to read pull requests
    runs-on: ubuntu-latest
    env:
      PLATFORMS: linux/amd64,linux/arm64
    steps:
      - name: Checkout
        uses: actions/checkout@f43a0e5ff2bd294095638e18286ca9a3d1956744 # v3.6.0

      - uses: dorny/paths-filter@4512585405083f25c027a35db413c2b3b9006d50 # v2.11.1
        id: filter-images
        with:
          token: ${{ secrets.GITHUB_TOKEN }}
          filters: |
            custom-error-pages:
              - 'images/custom-error-pages/**'
            cfssl:
              - 'images/cfssl/**'
            fastcgi-helloserver:
              - 'images/fastcgi-helloserver/**'
            echo:
              - 'images/echo/**'
            go-grpc-greeter-server:
              - 'images/go-grpc-greeter-server/**'
            httpbun:
              - 'images/httpbun/**'
            kube-webhook-certgen:
              - 'images/kube-webhook-certgen/**'
            ext-auth-example-authsvc:
              - 'images/ext-auth-example-authsvc/**'

      - name: custom-error-pages image build
        if: ${{ steps.filter-images.outputs.custom-error-pages == 'true' }}
        run: |
          cd images/custom-error-pages && make build
      - name: cfssl image build
        if: ${{ steps.filter-images.outputs.cfssl == 'true' }}
        run: |
          cd images/cfssl && make build
      - name: fastcgi-helloserver
        if: ${{ steps.filter-images.outputs.fastcgi-helloserver == 'true' }}
        run: |
          cd images/fastcgi-helloserver && make build
      - name: echo image build
        if: ${{ steps.filter-images.outputs.echo == 'true' }}
        run: |
          cd images/echo && make build
      - name: go-grpc-greeter-server image build
        if: ${{ steps.filter-images.outputs.go-grpc-greeter-server == 'true' }}
        run: |
          cd images/go-grpc-greeter-server && make build
      - name: httpbun image build
        if: ${{ steps.filter-images.outputs.httpbin == 'true' }}
        run: |
          cd images/httpbun && make build
      - name: kube-webhook-certgen image build
        if: ${{ steps.filter-images.outputs.kube-webhook-certgen == 'true' }}
        run: |
          cd images/kube-webhook-certgen && make build
      - name: ext-auth-example-authsvc
        if: ${{ steps.filter-images.outputs.ext-auth-example-authsvc == 'true' }}
        run: |
          cd images/ext-auth-example-authsvc && make build

  test-image:
    permissions:
      contents: read  # for dorny/paths-filter to fetch a list of changed files
      pull-requests: read  # for dorny/paths-filter to read pull requests

    runs-on: ubuntu-latest

    env:
      PLATFORMS: linux/amd64

    strategy:
      matrix:
        k8s: [v1.24.15, v1.25.11, v1.26.6, v1.27.3]

    steps:
      - name: Checkout
        uses: actions/checkout@f43a0e5ff2bd294095638e18286ca9a3d1956744 # v3.6.0

      - uses: dorny/paths-filter@4512585405083f25c027a35db413c2b3b9006d50 # v2.11.1
        id: filter-images
        with:
          token: ${{ secrets.GITHUB_TOKEN }}
          filters: |
            kube-webhook-certgen:
              - 'images/kube-webhook-certgen/**'

      - name: Create Kubernetes cluster
        id: kind
        if: ${{ steps.filter-images.outputs.kube-webhook-certgen == 'true' }}
        run: |
          kind create cluster --image=kindest/node:${{ matrix.k8s }}

      - name: Set up Go
        id: go
        if: ${{ steps.filter-images.outputs.kube-webhook-certgen == 'true' }}
        uses: actions/setup-go@93397bea11091df50f3d7e59dc26a7711a8bcfbe # v4.1.0
        with:
          go-version: '1.20'
          check-latest: true

      - name: kube-webhook-certgen image build
        if: ${{ steps.filter-images.outputs.kube-webhook-certgen == 'true' }}
        run: |
          cd images/kube-webhook-certgen && make test test-e2e<|MERGE_RESOLUTION|>--- conflicted
+++ resolved
@@ -78,28 +78,6 @@
           # G307 TODO: Deferring unsafe method "Close"
           args: -exclude=G109,G601,G104,G204,G304,G306,G307 -tests=false -exclude-dir=test -exclude-dir=images/  -exclude-dir=docs/ ./...
 
-<<<<<<< HEAD
-=======
-  lint:
-    runs-on: ubuntu-latest
-    needs: changes
-    if: |
-      (needs.changes.outputs.go == 'true')
-    steps:
-      - name: Checkout
-        uses: actions/checkout@f43a0e5ff2bd294095638e18286ca9a3d1956744 # v3.6.0
-      
-      - name: Set up Go
-        id: go
-        uses: actions/setup-go@93397bea11091df50f3d7e59dc26a7711a8bcfbe # v4.1.0
-        with:
-          go-version: '1.20'
-          check-latest: true
-
-      - name: Run Lint
-        run: ./hack/verify-golint.sh
-
->>>>>>> b3060bfb
   gofmt:
     runs-on: ubuntu-latest
     needs: changes
